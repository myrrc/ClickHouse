#include <Storages/MergeTree/MergedBlockOutputStream.h>
#include <IO/createWriteBufferFromFileBase.h>
#include <Common/escapeForFileName.h>
#include <DataTypes/NestedUtils.h>
#include <DataStreams/MarkInCompressedFile.h>
#include <Common/StringUtils/StringUtils.h>
#include <Common/typeid_cast.h>
#include <Common/MemoryTracker.h>
#include <Poco/File.h>


namespace DB
{

namespace ErrorCodes
{
    extern const int BAD_ARGUMENTS;
}

namespace
{
    constexpr auto INDEX_FILE_EXTENSION = ".idx";
}


MergedBlockOutputStream::MergedBlockOutputStream(
    MergeTreeData & storage_,
    String part_path_,
    const NamesAndTypesList & columns_list_,
    CompressionCodecPtr default_codec_,
    bool blocks_are_granules_size_)
    : IMergedBlockOutputStream(
        storage_, storage_.global_context.getSettings().min_compress_block_size,
        storage_.global_context.getSettings().max_compress_block_size, default_codec_,
        storage_.global_context.getSettings().min_bytes_to_use_direct_io,
        blocks_are_granules_size_,
        {}),
    columns_list(columns_list_), part_path(part_path_)
{
    init();
    for (const auto & it : columns_list)
    {
        const auto columns = storage.getColumns();
        addStreams(part_path, it.name, *it.type, columns.getCodecOrDefault(it.name, default_codec_), 0, false);
    }
}

MergedBlockOutputStream::MergedBlockOutputStream(
    MergeTreeData & storage_,
    String part_path_,
    const NamesAndTypesList & columns_list_,
    CompressionCodecPtr default_codec_,
    const MergeTreeData::DataPart::ColumnToSize & merged_column_to_size_,
    size_t aio_threshold_,
    bool blocks_are_granules_size_)
    : IMergedBlockOutputStream(
        storage_, storage_.global_context.getSettings().min_compress_block_size,
        storage_.global_context.getSettings().max_compress_block_size, default_codec_,
        aio_threshold_, blocks_are_granules_size_, {}),
    columns_list(columns_list_), part_path(part_path_)
{
    init();

    /// If summary size is more than threshold than we will use AIO
    size_t total_size = 0;
    if (aio_threshold > 0)
    {
        for (const auto & it : columns_list)
        {
            auto it2 = merged_column_to_size_.find(it.name);
            if (it2 != merged_column_to_size_.end())
                total_size += it2->second;
        }
    }

    for (const auto & it : columns_list)
    {
        const auto columns = storage.getColumns();
        addStreams(part_path, it.name, *it.type, columns.getCodecOrDefault(it.name, default_codec_), total_size, false);
    }
}

std::string MergedBlockOutputStream::getPartPath() const
{
    return part_path;
}

/// If data is pre-sorted.
void MergedBlockOutputStream::write(const Block & block)
{
    writeImpl(block, nullptr);
}

/** If the data is not sorted, but we pre-calculated the permutation, after which they will be sorted.
    * This method is used to save RAM, since you do not need to keep two blocks at once - the source and the sorted.
    */
void MergedBlockOutputStream::writeWithPermutation(const Block & block, const IColumn::Permutation * permutation)
{
    writeImpl(block, permutation);
}

void MergedBlockOutputStream::writeSuffix()
{
    throw Exception("Method writeSuffix is not supported by MergedBlockOutputStream", ErrorCodes::NOT_IMPLEMENTED);
}

void MergedBlockOutputStream::writeSuffixAndFinalizePart(
        MergeTreeData::MutableDataPartPtr & new_part,
        const NamesAndTypesList * total_column_list,
        MergeTreeData::DataPart::Checksums * additional_column_checksums)
{

    /// Finish columns serialization.
    {
        auto & settings = storage.global_context.getSettingsRef();
        IDataType::SerializeBinaryBulkSettings serialize_settings;
        serialize_settings.low_cardinality_max_dictionary_size = settings.low_cardinality_max_dictionary_size;
        serialize_settings.low_cardinality_use_single_dictionary_for_part = settings.low_cardinality_use_single_dictionary_for_part != 0;
        WrittenOffsetColumns offset_columns;
        auto it = columns_list.begin();
        for (size_t i = 0; i < columns_list.size(); ++i, ++it)
        {
            if (!serialization_states.empty())
            {
                serialize_settings.getter = createStreamGetter(it->name, offset_columns, false);
                it->type->serializeBinaryBulkStateSuffix(serialize_settings, serialization_states[i]);
            }

            if (with_final_mark)
                writeFinalMark(it->name, it->type, offset_columns, false, serialize_settings.path);
        }
    }

    if (with_final_mark)
        index_granularity.appendMark(0); /// last mark

    /// Finish skip index serialization
    for (size_t i = 0; i < storage.skip_indices.size(); ++i)
    {
        auto & stream = *skip_indices_streams[i];
        if (!skip_indices_aggregators[i]->empty())
            skip_indices_aggregators[i]->getGranuleAndReset()->serializeBinary(stream.compressed);
    }


    if (!total_column_list)
        total_column_list = &columns_list;

    /// Finish write and get checksums.
    MergeTreeData::DataPart::Checksums checksums;

    if (additional_column_checksums)
        checksums = std::move(*additional_column_checksums);

    if (index_stream)
    {
        if (with_final_mark)
        {
            for (size_t j = 0; j < index_columns.size(); ++j)
            {
                auto & column = *last_index_row[j].column;
                index_columns[j]->insertFrom(column, 0); /// it has only one element
                last_index_row[j].type->serializeBinary(column, 0, *index_stream);
            }
            last_index_row.clear();
        }

        index_stream->next();
        checksums.files["primary.idx"].file_size = index_stream->count();
        checksums.files["primary.idx"].file_hash = index_stream->getHash();
        index_stream = nullptr;
    }

    for (auto & stream : skip_indices_streams)
    {
        stream->finalize();
        stream->addToChecksums(checksums);
    }

    skip_indices_streams.clear();
    skip_indices_aggregators.clear();
    skip_index_filling.clear();

    for (ColumnStreams::iterator it = column_streams.begin(); it != column_streams.end(); ++it)
    {
        it->second->finalize();
        it->second->addToChecksums(checksums);
    }

    column_streams.clear();

    if (storage.format_version >= MERGE_TREE_DATA_MIN_FORMAT_VERSION_WITH_CUSTOM_PARTITIONING)
    {
        new_part->partition.store(storage, part_path, checksums);
        if (new_part->minmax_idx.initialized)
            new_part->minmax_idx.store(storage, part_path, checksums);
        else if (rows_count)
            throw Exception("MinMax index was not initialized for new non-empty part " + new_part->name
                + ". It is a bug.", ErrorCodes::LOGICAL_ERROR);

        WriteBufferFromFile count_out(part_path + "count.txt", 4096);
        HashingWriteBuffer count_out_hashing(count_out);
        writeIntText(rows_count, count_out_hashing);
        count_out_hashing.next();
        checksums.files["count.txt"].file_size = count_out_hashing.count();
        checksums.files["count.txt"].file_hash = count_out_hashing.getHash();
    }

    if (new_part->ttl_infos.part_min_ttl)
    {
        /// Write a file with ttl infos in json format.
        WriteBufferFromFile out(part_path + "ttl.txt", 4096);
        HashingWriteBuffer out_hashing(out);
        new_part->ttl_infos.write(out_hashing);
        checksums.files["ttl.txt"].file_size = out_hashing.count();
        checksums.files["ttl.txt"].file_hash = out_hashing.getHash();
    }

    {
        /// Write a file with a description of columns.
        WriteBufferFromFile out(part_path + "columns.txt", 4096);
        total_column_list->writeText(out);
    }

    {
        /// Write file with checksums.
        WriteBufferFromFile out(part_path + "checksums.txt", 4096);
        checksums.write(out);
    }

    new_part->rows_count = rows_count;
    new_part->modification_time = time(nullptr);
    new_part->columns = *total_column_list;
    new_part->index.assign(std::make_move_iterator(index_columns.begin()), std::make_move_iterator(index_columns.end()));
    new_part->checksums = checksums;
    new_part->bytes_on_disk = checksums.getTotalSizeOnDisk();
    new_part->index_granularity = index_granularity;
}

void MergedBlockOutputStream::init()
{
    Poco::File(part_path).createDirectories();

    if (storage.hasPrimaryKey())
    {
        index_file_stream = std::make_unique<WriteBufferFromFile>(
            part_path + "primary.idx", DBMS_DEFAULT_BUFFER_SIZE, O_TRUNC | O_CREAT | O_WRONLY);
        index_stream = std::make_unique<HashingWriteBuffer>(*index_file_stream);
    }

    for (const auto & index : storage.skip_indices)
    {
        String stream_name = index->getFileName();
        skip_indices_streams.emplace_back(
                std::make_unique<ColumnStream>(
                        stream_name,
                        part_path + stream_name, INDEX_FILE_EXTENSION,
                        part_path + stream_name, marks_file_extension,
                        codec, max_compress_block_size,
                        0, aio_threshold));
        skip_indices_aggregators.push_back(index->createIndexAggregator());
        skip_index_filling.push_back(0);
    }
}


void MergedBlockOutputStream::writeImpl(const Block & block, const IColumn::Permutation * permutation)
{
    block.checkNumberOfRows();
    size_t rows = block.rows();
    if (!rows)
        return;

    /// Fill index granularity for this block
    /// if it's unknown (in case of insert data or horizontal merge,
    /// but not in case of vertical merge)
    if (compute_granularity)
        fillIndexGranularity(block);

    /// The set of written offset columns so that you do not write shared offsets of nested structures columns several times
    WrittenOffsetColumns offset_columns;

    auto primary_key_column_names = storage.primary_key_columns;
    std::set<String> skip_indexes_column_names_set;
    for (const auto & index : storage.skip_indices)
        std::copy(index->columns.cbegin(), index->columns.cend(),
                std::inserter(skip_indexes_column_names_set, skip_indexes_column_names_set.end()));
    Names skip_indexes_column_names(skip_indexes_column_names_set.begin(), skip_indexes_column_names_set.end());

    /// Here we will add the columns related to the Primary Key, then write the index.
    std::vector<ColumnWithTypeAndName> primary_key_columns(primary_key_column_names.size());
    std::map<String, size_t> primary_key_column_name_to_position;

    for (size_t i = 0, size = primary_key_column_names.size(); i < size; ++i)
    {
        const auto & name = primary_key_column_names[i];

        if (!primary_key_column_name_to_position.emplace(name, i).second)
            throw Exception("Primary key contains duplicate columns", ErrorCodes::BAD_ARGUMENTS);

        primary_key_columns[i] = block.getByName(name);

        /// Reorder primary key columns in advance and add them to `primary_key_columns`.
        if (permutation)
            primary_key_columns[i].column = primary_key_columns[i].column->permute(*permutation, 0);
    }

    /// The same for skip indexes columns
    std::vector<ColumnWithTypeAndName> skip_indexes_columns(skip_indexes_column_names.size());
    std::map<String, size_t> skip_indexes_column_name_to_position;

    for (size_t i = 0, size = skip_indexes_column_names.size(); i < size; ++i)
    {
        const auto & name = skip_indexes_column_names[i];
        skip_indexes_column_name_to_position.emplace(name, i);
        skip_indexes_columns[i] = block.getByName(name);

        /// Reorder index columns in advance.
        if (permutation)
            skip_indexes_columns[i].column = skip_indexes_columns[i].column->permute(*permutation, 0);
    }

    if (index_columns.empty())
    {
        index_columns.resize(primary_key_column_names.size());
        last_index_row.resize(primary_key_column_names.size());
        for (size_t i = 0, size = primary_key_column_names.size(); i < size; ++i)
        {
            index_columns[i] = primary_key_columns[i].column->cloneEmpty();
            last_index_row[i] = primary_key_columns[i].cloneEmpty();
        }
    }

    if (serialization_states.empty())
    {
        serialization_states.reserve(columns_list.size());
        WrittenOffsetColumns tmp_offset_columns;
        IDataType::SerializeBinaryBulkSettings settings;

        for (const auto & col : columns_list)
        {
            settings.getter = createStreamGetter(col.name, tmp_offset_columns, false);
            serialization_states.emplace_back(nullptr);
            col.type->serializeBinaryBulkStatePrefix(settings, serialization_states.back());
        }
    }

    size_t new_index_offset = 0;
    /// Now write the data.
    auto it = columns_list.begin();
    for (size_t i = 0; i < columns_list.size(); ++i, ++it)
    {
        const ColumnWithTypeAndName & column = block.getByName(it->name);

        if (permutation)
        {
            auto primary_column_it = primary_key_column_name_to_position.find(it->name);
            auto skip_index_column_it = skip_indexes_column_name_to_position.find(it->name);
            if (primary_key_column_name_to_position.end() != primary_column_it)
            {
                const auto & primary_column = *primary_key_columns[primary_column_it->second].column;
                std::tie(std::ignore, new_index_offset) = writeColumn(column.name, *column.type, primary_column, offset_columns, false, serialization_states[i], current_mark);
            }
            else if (skip_indexes_column_name_to_position.end() != skip_index_column_it)
            {
                const auto & index_column = *skip_indexes_columns[skip_index_column_it->second].column;
                writeColumn(column.name, *column.type, index_column, offset_columns, false, serialization_states[i], current_mark);
            }
            else
            {
                /// We rearrange the columns that are not included in the primary key here; Then the result is released - to save RAM.
                ColumnPtr permuted_column = column.column->permute(*permutation, 0);
                std::tie(std::ignore, new_index_offset) = writeColumn(column.name, *column.type, *permuted_column, offset_columns, false, serialization_states[i], current_mark);
            }
        }
        else
        {
            std::tie(std::ignore, new_index_offset) = writeColumn(column.name, *column.type, *column.column, offset_columns, false, serialization_states[i], current_mark);
        }
    }

    rows_count += rows;

    {
        /// Creating block for update
        Block indices_update_block(skip_indexes_columns);
        /// Filling and writing skip indices like in IMergedBlockOutputStream::writeColumn
        for (size_t i = 0; i < storage.skip_indices.size(); ++i)
        {
            const auto index = storage.skip_indices[i];
            auto & stream = *skip_indices_streams[i];
            size_t prev_pos = 0;

            size_t current_mark = 0;
            while (prev_pos < rows)
            {
                UInt64 limit = 0;
                if (prev_pos == 0 && index_offset != 0)
                {
                    limit = index_offset;
                }
                else
                {
                    limit = index_granularity.getMarkRows(current_mark);
                    if (skip_indices_aggregators[i]->empty())
                    {
                        skip_indices_aggregators[i] = index->createIndexAggregator();
                        skip_index_filling[i] = 0;

                        if (stream.compressed.offset() >= min_compress_block_size)
                            stream.compressed.next();

                        writeIntBinary(stream.plain_hashing.count(), stream.marks);
                        writeIntBinary(stream.compressed.offset(), stream.marks);
                        /// Actually this numbers is redundant, but we have to store them
                        /// to be compatible with normal .mrk2 file format
                        if (storage.index_granularity_info.is_adaptive)
                            writeIntBinary(1UL, stream.marks);
                    }
                }

                size_t pos = prev_pos;
                skip_indices_aggregators[i]->update(indices_update_block, &pos, limit);

                if (pos == prev_pos + limit)
                {
                    ++skip_index_filling[i];

                    /// write index if it is filled
                    if (skip_index_filling[i] == index->granularity)
                    {
                        skip_indices_aggregators[i]->getGranuleAndReset()->serializeBinary(stream.compressed);
                        skip_index_filling[i] = 0;
                    }
                }
                prev_pos = pos;
                current_mark++;
            }
        }
    }

    {
        /** While filling index (index_columns), disable memory tracker.
          * Because memory is allocated here (maybe in context of INSERT query),
          *  but then freed in completely different place (while merging parts), where query memory_tracker is not available.
          * And otherwise it will look like excessively growing memory consumption in context of query.
          *  (observed in long INSERT SELECTs)
          */
        auto temporarily_disable_memory_tracker = getCurrentMemoryTrackerActionLock();

        /// Write index. The index contains Primary Key value for each `index_granularity` row.
        for (size_t i = index_offset; i < rows;)
        {
            if (storage.hasPrimaryKey())
            {
                for (size_t j = 0, size = primary_key_columns.size(); j < size; ++j)
                {
                    const IColumn & primary_column = *primary_key_columns[j].column.get();
                    index_columns[j]->insertFrom(primary_column, i);
                    primary_key_columns[j].type->serializeBinary(primary_column, i, *index_stream);
                }
            }

            ++current_mark;
            if (current_mark < index_granularity.getMarksCount())
                i += index_granularity.getMarkRows(current_mark);
            else
                break;
        }
    }

<<<<<<< HEAD
    index_offset = new_index_offset;
}


/// Implementation of MergedColumnOnlyOutputStream.

MergedColumnOnlyOutputStream::MergedColumnOnlyOutputStream(
    MergeTreeData & storage_, const Block & header_, String part_path_, bool sync_,
    CompressionCodecPtr default_codec_, bool skip_offsets_,
    const std::vector<MergeTreeIndexPtr> & indices_to_recalc,
    WrittenOffsetColumns & already_written_offset_columns,
    const MergeTreeIndexGranularity & index_granularity_)
    : IMergedBlockOutputStream(
        storage_, storage_.global_context.getSettings().min_compress_block_size,
        storage_.global_context.getSettings().max_compress_block_size, default_codec_,
        storage_.global_context.getSettings().min_bytes_to_use_direct_io,
        false,
        index_granularity_),
    header(header_), part_path(part_path_), sync(sync_), skip_offsets(skip_offsets_),
    skip_indices(indices_to_recalc), already_written_offset_columns(already_written_offset_columns)
{
}

void MergedColumnOnlyOutputStream::write(const Block & block)
{
    if (!initialized)
    {
        column_streams.clear();
        serialization_states.clear();
        serialization_states.reserve(header.columns());
        WrittenOffsetColumns tmp_offset_columns;
        IDataType::SerializeBinaryBulkSettings settings;

        for (size_t i = 0; i < header.columns(); ++i)
        {
            const auto & col = header.safeGetByPosition(i);

            const auto columns = storage.getColumns();
            addStreams(part_path, col.name, *col.type, columns.getCodecOrDefault(col.name, codec), 0, skip_offsets);
            serialization_states.emplace_back(nullptr);
            settings.getter = createStreamGetter(col.name, tmp_offset_columns, false);
            col.type->serializeBinaryBulkStatePrefix(settings, serialization_states.back());
        }

        for (const auto & index : skip_indices)
        {
            String stream_name = index->getFileName();
            skip_indices_streams.emplace_back(
                    std::make_unique<ColumnStream>(
                            stream_name,
                            part_path + stream_name, INDEX_FILE_EXTENSION,
                            part_path + stream_name, marks_file_extension,
                            codec, max_compress_block_size,
                            0, aio_threshold));
            skip_indices_aggregators.push_back(index->createIndexAggregator());
            skip_index_filling.push_back(0);
        }

        initialized = true;
    }

    std::set<String> skip_indexes_column_names_set;
    for (const auto & index : skip_indices)
        std::copy(index->columns.cbegin(), index->columns.cend(),
                  std::inserter(skip_indexes_column_names_set, skip_indexes_column_names_set.end()));
    Names skip_indexes_column_names(skip_indexes_column_names_set.begin(), skip_indexes_column_names_set.end());

    std::vector<ColumnWithTypeAndName> skip_indexes_columns(skip_indexes_column_names.size());
    std::map<String, size_t> skip_indexes_column_name_to_position;
    for (size_t i = 0, size = skip_indexes_column_names.size(); i < size; ++i)
    {
        const auto & name = skip_indexes_column_names[i];
        skip_indexes_column_name_to_position.emplace(name, i);
        skip_indexes_columns[i] = block.getByName(name);
    }

    size_t rows = block.rows();

    {
        /// Creating block for update
        Block indices_update_block(skip_indexes_columns);
        /// Filling and writing skip indices like in IMergedBlockOutputStream::writeColumn
        for (size_t i = 0; i < skip_indices.size(); ++i)
        {
            const auto index = skip_indices[i];
            auto & stream = *skip_indices_streams[i];
            size_t prev_pos = 0;

            size_t current_mark = 0;
            while (prev_pos < rows)
            {
                UInt64 limit = 0;
                if (prev_pos == 0 && index_offset != 0)
                {
                    limit = index_offset;
                }
                else
                {
                    limit = index_granularity.getMarkRows(current_mark);
                    if (skip_indices_aggregators[i]->empty())
                    {
                        skip_indices_aggregators[i] = index->createIndexAggregator();
                        skip_index_filling[i] = 0;

                        if (stream.compressed.offset() >= min_compress_block_size)
                            stream.compressed.next();

                        writeIntBinary(stream.plain_hashing.count(), stream.marks);
                        writeIntBinary(stream.compressed.offset(), stream.marks);
                        /// Actually this numbers is redundant, but we have to store them
                        /// to be compatible with normal .mrk2 file format
                        if (storage.index_granularity_info.is_adaptive)
                            writeIntBinary(1UL, stream.marks);
                    }
                }

                size_t pos = prev_pos;
                skip_indices_aggregators[i]->update(indices_update_block, &pos, limit);

                if (pos == prev_pos + limit)
                {
                    ++skip_index_filling[i];

                    /// write index if it is filled
                    if (skip_index_filling[i] == index->granularity)
                    {
                        skip_indices_aggregators[i]->getGranuleAndReset()->serializeBinary(stream.compressed);
                        skip_index_filling[i] = 0;
                    }
                }
                prev_pos = pos;
                current_mark++;
            }
        }
    }

    size_t new_index_offset = 0;
    size_t new_current_mark = 0;
    WrittenOffsetColumns offset_columns = already_written_offset_columns;
    for (size_t i = 0; i < header.columns(); ++i)
    {
        const ColumnWithTypeAndName & column = block.getByName(header.getColumnsWithTypeAndName()[i].name);
        std::tie(new_current_mark, new_index_offset) = writeColumn(column.name, *column.type, *column.column, offset_columns, skip_offsets, serialization_states[i], current_mark);
    }

    index_offset = new_index_offset;
    current_mark = new_current_mark;
}

void MergedColumnOnlyOutputStream::writeSuffix()
{
    throw Exception("Method writeSuffix is not supported by MergedColumnOnlyOutputStream", ErrorCodes::NOT_IMPLEMENTED);
}

MergeTreeData::DataPart::Checksums MergedColumnOnlyOutputStream::writeSuffixAndGetChecksums()
{
    /// Finish columns serialization.
    auto & settings = storage.global_context.getSettingsRef();
    IDataType::SerializeBinaryBulkSettings serialize_settings;
    serialize_settings.low_cardinality_max_dictionary_size = settings.low_cardinality_max_dictionary_size;
    serialize_settings.low_cardinality_use_single_dictionary_for_part = settings.low_cardinality_use_single_dictionary_for_part != 0;

    for (size_t i = 0, size = header.columns(); i < size; ++i)
    {
        auto & column = header.getByPosition(i);
        serialize_settings.getter = createStreamGetter(column.name, already_written_offset_columns, skip_offsets);
        column.type->serializeBinaryBulkStateSuffix(serialize_settings, serialization_states[i]);
    }

    /// Finish skip index serialization
    for (size_t i = 0; i < skip_indices.size(); ++i)
    {
        auto & stream = *skip_indices_streams[i];
        if (!skip_indices_aggregators[i]->empty())
            skip_indices_aggregators[i]->getGranuleAndReset()->serializeBinary(stream.compressed);
    }


    MergeTreeData::DataPart::Checksums checksums;

    for (auto & column_stream : column_streams)
    {
        column_stream.second->finalize();
        if (sync)
            column_stream.second->sync();

        column_stream.second->addToChecksums(checksums);
    }

    for (auto & stream : skip_indices_streams)
    {
        stream->finalize();
        stream->addToChecksums(checksums);
    }

    column_streams.clear();
    serialization_states.clear();
    initialized = false;

    skip_indices_streams.clear();
    skip_indices_aggregators.clear();
    skip_index_filling.clear();

    return checksums;
=======
    /// store last index row to write final mark at the end of column
    for (size_t j = 0, size = primary_key_columns.size(); j < size; ++j)
    {
        const IColumn & primary_column = *primary_key_columns[j].column.get();
        auto mutable_column = std::move(*last_index_row[j].column).mutate();
        if (!mutable_column->empty())
            mutable_column->popBack(1);
        mutable_column->insertFrom(primary_column, rows - 1);
        last_index_row[j].column = std::move(mutable_column);
    }

    index_offset = new_index_offset;
>>>>>>> 65ea2c4c
}

}<|MERGE_RESOLUTION|>--- conflicted
+++ resolved
@@ -109,7 +109,6 @@
         const NamesAndTypesList * total_column_list,
         MergeTreeData::DataPart::Checksums * additional_column_checksums)
 {
-
     /// Finish columns serialization.
     {
         auto & settings = storage.global_context.getSettingsRef();
@@ -469,212 +468,6 @@
         }
     }
 
-<<<<<<< HEAD
-    index_offset = new_index_offset;
-}
-
-
-/// Implementation of MergedColumnOnlyOutputStream.
-
-MergedColumnOnlyOutputStream::MergedColumnOnlyOutputStream(
-    MergeTreeData & storage_, const Block & header_, String part_path_, bool sync_,
-    CompressionCodecPtr default_codec_, bool skip_offsets_,
-    const std::vector<MergeTreeIndexPtr> & indices_to_recalc,
-    WrittenOffsetColumns & already_written_offset_columns,
-    const MergeTreeIndexGranularity & index_granularity_)
-    : IMergedBlockOutputStream(
-        storage_, storage_.global_context.getSettings().min_compress_block_size,
-        storage_.global_context.getSettings().max_compress_block_size, default_codec_,
-        storage_.global_context.getSettings().min_bytes_to_use_direct_io,
-        false,
-        index_granularity_),
-    header(header_), part_path(part_path_), sync(sync_), skip_offsets(skip_offsets_),
-    skip_indices(indices_to_recalc), already_written_offset_columns(already_written_offset_columns)
-{
-}
-
-void MergedColumnOnlyOutputStream::write(const Block & block)
-{
-    if (!initialized)
-    {
-        column_streams.clear();
-        serialization_states.clear();
-        serialization_states.reserve(header.columns());
-        WrittenOffsetColumns tmp_offset_columns;
-        IDataType::SerializeBinaryBulkSettings settings;
-
-        for (size_t i = 0; i < header.columns(); ++i)
-        {
-            const auto & col = header.safeGetByPosition(i);
-
-            const auto columns = storage.getColumns();
-            addStreams(part_path, col.name, *col.type, columns.getCodecOrDefault(col.name, codec), 0, skip_offsets);
-            serialization_states.emplace_back(nullptr);
-            settings.getter = createStreamGetter(col.name, tmp_offset_columns, false);
-            col.type->serializeBinaryBulkStatePrefix(settings, serialization_states.back());
-        }
-
-        for (const auto & index : skip_indices)
-        {
-            String stream_name = index->getFileName();
-            skip_indices_streams.emplace_back(
-                    std::make_unique<ColumnStream>(
-                            stream_name,
-                            part_path + stream_name, INDEX_FILE_EXTENSION,
-                            part_path + stream_name, marks_file_extension,
-                            codec, max_compress_block_size,
-                            0, aio_threshold));
-            skip_indices_aggregators.push_back(index->createIndexAggregator());
-            skip_index_filling.push_back(0);
-        }
-
-        initialized = true;
-    }
-
-    std::set<String> skip_indexes_column_names_set;
-    for (const auto & index : skip_indices)
-        std::copy(index->columns.cbegin(), index->columns.cend(),
-                  std::inserter(skip_indexes_column_names_set, skip_indexes_column_names_set.end()));
-    Names skip_indexes_column_names(skip_indexes_column_names_set.begin(), skip_indexes_column_names_set.end());
-
-    std::vector<ColumnWithTypeAndName> skip_indexes_columns(skip_indexes_column_names.size());
-    std::map<String, size_t> skip_indexes_column_name_to_position;
-    for (size_t i = 0, size = skip_indexes_column_names.size(); i < size; ++i)
-    {
-        const auto & name = skip_indexes_column_names[i];
-        skip_indexes_column_name_to_position.emplace(name, i);
-        skip_indexes_columns[i] = block.getByName(name);
-    }
-
-    size_t rows = block.rows();
-
-    {
-        /// Creating block for update
-        Block indices_update_block(skip_indexes_columns);
-        /// Filling and writing skip indices like in IMergedBlockOutputStream::writeColumn
-        for (size_t i = 0; i < skip_indices.size(); ++i)
-        {
-            const auto index = skip_indices[i];
-            auto & stream = *skip_indices_streams[i];
-            size_t prev_pos = 0;
-
-            size_t current_mark = 0;
-            while (prev_pos < rows)
-            {
-                UInt64 limit = 0;
-                if (prev_pos == 0 && index_offset != 0)
-                {
-                    limit = index_offset;
-                }
-                else
-                {
-                    limit = index_granularity.getMarkRows(current_mark);
-                    if (skip_indices_aggregators[i]->empty())
-                    {
-                        skip_indices_aggregators[i] = index->createIndexAggregator();
-                        skip_index_filling[i] = 0;
-
-                        if (stream.compressed.offset() >= min_compress_block_size)
-                            stream.compressed.next();
-
-                        writeIntBinary(stream.plain_hashing.count(), stream.marks);
-                        writeIntBinary(stream.compressed.offset(), stream.marks);
-                        /// Actually this numbers is redundant, but we have to store them
-                        /// to be compatible with normal .mrk2 file format
-                        if (storage.index_granularity_info.is_adaptive)
-                            writeIntBinary(1UL, stream.marks);
-                    }
-                }
-
-                size_t pos = prev_pos;
-                skip_indices_aggregators[i]->update(indices_update_block, &pos, limit);
-
-                if (pos == prev_pos + limit)
-                {
-                    ++skip_index_filling[i];
-
-                    /// write index if it is filled
-                    if (skip_index_filling[i] == index->granularity)
-                    {
-                        skip_indices_aggregators[i]->getGranuleAndReset()->serializeBinary(stream.compressed);
-                        skip_index_filling[i] = 0;
-                    }
-                }
-                prev_pos = pos;
-                current_mark++;
-            }
-        }
-    }
-
-    size_t new_index_offset = 0;
-    size_t new_current_mark = 0;
-    WrittenOffsetColumns offset_columns = already_written_offset_columns;
-    for (size_t i = 0; i < header.columns(); ++i)
-    {
-        const ColumnWithTypeAndName & column = block.getByName(header.getColumnsWithTypeAndName()[i].name);
-        std::tie(new_current_mark, new_index_offset) = writeColumn(column.name, *column.type, *column.column, offset_columns, skip_offsets, serialization_states[i], current_mark);
-    }
-
-    index_offset = new_index_offset;
-    current_mark = new_current_mark;
-}
-
-void MergedColumnOnlyOutputStream::writeSuffix()
-{
-    throw Exception("Method writeSuffix is not supported by MergedColumnOnlyOutputStream", ErrorCodes::NOT_IMPLEMENTED);
-}
-
-MergeTreeData::DataPart::Checksums MergedColumnOnlyOutputStream::writeSuffixAndGetChecksums()
-{
-    /// Finish columns serialization.
-    auto & settings = storage.global_context.getSettingsRef();
-    IDataType::SerializeBinaryBulkSettings serialize_settings;
-    serialize_settings.low_cardinality_max_dictionary_size = settings.low_cardinality_max_dictionary_size;
-    serialize_settings.low_cardinality_use_single_dictionary_for_part = settings.low_cardinality_use_single_dictionary_for_part != 0;
-
-    for (size_t i = 0, size = header.columns(); i < size; ++i)
-    {
-        auto & column = header.getByPosition(i);
-        serialize_settings.getter = createStreamGetter(column.name, already_written_offset_columns, skip_offsets);
-        column.type->serializeBinaryBulkStateSuffix(serialize_settings, serialization_states[i]);
-    }
-
-    /// Finish skip index serialization
-    for (size_t i = 0; i < skip_indices.size(); ++i)
-    {
-        auto & stream = *skip_indices_streams[i];
-        if (!skip_indices_aggregators[i]->empty())
-            skip_indices_aggregators[i]->getGranuleAndReset()->serializeBinary(stream.compressed);
-    }
-
-
-    MergeTreeData::DataPart::Checksums checksums;
-
-    for (auto & column_stream : column_streams)
-    {
-        column_stream.second->finalize();
-        if (sync)
-            column_stream.second->sync();
-
-        column_stream.second->addToChecksums(checksums);
-    }
-
-    for (auto & stream : skip_indices_streams)
-    {
-        stream->finalize();
-        stream->addToChecksums(checksums);
-    }
-
-    column_streams.clear();
-    serialization_states.clear();
-    initialized = false;
-
-    skip_indices_streams.clear();
-    skip_indices_aggregators.clear();
-    skip_index_filling.clear();
-
-    return checksums;
-=======
     /// store last index row to write final mark at the end of column
     for (size_t j = 0, size = primary_key_columns.size(); j < size; ++j)
     {
@@ -687,7 +480,6 @@
     }
 
     index_offset = new_index_offset;
->>>>>>> 65ea2c4c
 }
 
 }
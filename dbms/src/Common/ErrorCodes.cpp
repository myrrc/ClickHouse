--- conflicted
+++ resolved
@@ -446,16 +446,11 @@
     extern const int VIOLATED_CONSTRAINT = 469;
     extern const int QUERY_IS_NOT_SUPPORTED_IN_LIVE_VIEW = 470;
     extern const int SETTINGS_ARE_NOT_SUPPORTED = 471;
-<<<<<<< HEAD
-    extern const int IMMUTABLE_SETTING = 472;
+    extern const int READONLY_SETTING = 472;
     extern const int UNKNOWN_POLICY = 473;
     extern const int UNKNOWN_DISK = 474;
     extern const int UNKNOWN_PROTOCOL = 475;
     extern const int PATH_ACCESS_DENIED = 476;
-
-=======
-    extern const int READONLY_SETTING = 472;
->>>>>>> 6cf53272
 
     extern const int KEEPER_EXCEPTION = 999;
     extern const int POCO_EXCEPTION = 1000;

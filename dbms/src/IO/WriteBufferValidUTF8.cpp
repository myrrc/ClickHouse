--- conflicted
+++ resolved
@@ -130,14 +130,10 @@
     for (size_t i = 0; i < cnt; ++i)
         memory[i] = p[i];
 
-<<<<<<< HEAD
     working_buffer = Buffer(&memory[cnt], memory.data() + memory.size());
-=======
-    working_buffer = Buffer(&memory[cnt], &memory[0] + memory.size());
 
     /// Propagate next() to the output buffer
     output_buffer.next();
->>>>>>> 8c1b11e1
 }
 
 

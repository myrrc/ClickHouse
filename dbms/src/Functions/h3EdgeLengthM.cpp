--- conflicted
+++ resolved
@@ -7,17 +7,13 @@
 #    include <IO/WriteHelpers.h>
 #    include <Common/typeid_cast.h>
 #    include <ext/range.h>
+#    include <constants.h>
 
-<<<<<<< HEAD
 #    if __has_include(<h3/h3api.h>)
 #        include <h3/h3api.h>
 #    else
 #        include <h3api.h>
 #    endif
-=======
-#    include <h3api.h>
-#    include <constants.h>
->>>>>>> 74152fdf
 
 
 namespace DB

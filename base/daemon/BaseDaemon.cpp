--- conflicted
+++ resolved
@@ -135,21 +135,14 @@
     DB::writePODBinary(stack_trace, out);
     DB::writeBinary(UInt32(getThreadId()), out);
     DB::writeStringBinary(query_id, out);
-//    DB::writePODBinary(DB::current_thread, out);
+    DB::writePODBinary(DB::current_thread, out);
 
     out.next();
 
     if (sig != SIGTSTP) /// This signal is used for debugging.
     {
         /// The time that is usually enough for separate thread to print info into log.
-<<<<<<< HEAD
-        ::sleep(10);
-
-        //std::cerr << "signalHandler: " << static_cast<void*>(DB::current_thread) << ", " << !!DB::current_thread->getInternalTextLogsQueue() << "\n";
-
-=======
         sleepForSeconds(10);
->>>>>>> beae4d5d
         call_default_signal_handler(sig);
     }
 
@@ -226,16 +219,14 @@
                 StackTrace stack_trace(NoCapture{});
                 UInt32 thread_num;
                 std::string query_id;
-                const DB::CurrentThread * thread_ptr{};
+                DB::ThreadStatus * thread_ptr{};
 
                 DB::readPODBinary(info, in);
                 DB::readPODBinary(context, in);
                 DB::readPODBinary(stack_trace, in);
                 DB::readBinary(thread_num, in);
                 DB::readBinary(query_id, in);
-//                DB::readPODBinary(thread_ptr, in);
-
-                std::cerr << "Read " << static_cast<const void*>(thread_ptr) << "\n";
+                DB::readPODBinary(thread_ptr, in);
 
                 /// This allows to receive more signals if failure happens inside onFault function.
                 /// Example: segfault while symbolizing stack trace.
@@ -260,17 +251,17 @@
         const StackTrace & stack_trace,
         UInt32 thread_num,
         const std::string & query_id,
-        const DB::CurrentThread * /*thread_ptr*/) const
-    {
+        DB::ThreadStatus * thread_ptr) const
+    {
+        DB::ThreadStatus thread_status;
+
         /// Send logs from this thread to client if possible.
         /// It will allow client to see failure messages directly.
-/*        if (thread_ptr)
-        {
-            std::cerr << static_cast<const void*>(thread_ptr) << ", " << !!thread_ptr->getInternalTextLogsQueue() << "\n";
-
+        if (thread_ptr)
+        {
             if (auto logs_queue = thread_ptr->getInternalTextLogsQueue())
                 DB::CurrentThread::attachInternalTextLogsQueue(logs_queue, DB::LogsLevel::trace);
-        }*/
+        }
 
         LOG_FATAL(log, "########################################");
 
@@ -304,6 +295,10 @@
 
         /// Write symbolized stack trace line by line for better grep-ability.
         stack_trace.toStringEveryLine([&](const std::string & s) { LOG_FATAL(log, s); });
+
+        /// When everything is done, we will try to send these error messages to client.
+        if (thread_ptr)
+            thread_ptr->onFatalError();
     }
 };
 

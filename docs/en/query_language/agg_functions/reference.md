# Function Reference

## count {#agg_function-count}

Counts the number of rows or not-NULL values.

ClickHouse supports the following syntaxes for `count`:
- `count(expr)` or `COUNT(DISTINCT expr)`.
- `count()` or `COUNT(*)`. The `count()` syntax is ClickHouse-specific.

**Parameters**

The function can take:

- Zero parameters.
- One [expression](../syntax.md#syntax-expressions).


**Returned value**

- If the function is called without parameters it counts the number of rows.
- If the [expression](../syntax.md#syntax-expressions) is passed, then the function counts how many times this expression returned not null. If the expression returns a [Nullable](../../data_types/nullable.md)-type value, then the result of `count` stays not `Nullable`. The function returns 0 if the expression returned `NULL` for all the rows.

In both cases the type of the returned value is [UInt64](../../data_types/int_uint.md).

**Details**

ClickHouse supports the `COUNT(DISTINCT ...)` syntax. The behavior of this construction depends on the [count_distinct_implementation](../../operations/settings/settings.md#settings-count_distinct_implementation) setting. It defines which of the [uniq*](#agg_function-uniq) functions is used to perform the operation. The default is the [uniqExact](#agg_function-uniqexact) function.

The `SELECT count() FROM table` query is not optimized, because the number of entries in the table is not stored separately. It chooses a small column from the table and counts the number of values in it.


**Examples**

Example 1:

```sql
SELECT count() FROM t
```
```text
┌─count()─┐
│       5 │
└─────────┘
```

Example 2:

```sql
SELECT name, value FROM system.settings WHERE name = 'count_distinct_implementation'
```
```text
┌─name──────────────────────────┬─value─────┐
│ count_distinct_implementation │ uniqExact │
└───────────────────────────────┴───────────┘
```
```sql
SELECT count(DISTINCT num) FROM t
```
```text
┌─uniqExact(num)─┐
│              3 │
└────────────────┘
```

This example shows that `count(DISTINCT num)` is performed by the `uniqExact` function according to the `count_distinct_implementation` setting value.


## any(x) {#agg_function-any}

Selects the first encountered value.
The query can be executed in any order and even in a different order each time, so the result of this function is indeterminate.
To get a determinate result, you can use the 'min' or 'max' function instead of 'any'.

In some cases, you can rely on the order of execution. This applies to cases when SELECT comes from a subquery that uses ORDER BY.

When a `SELECT` query has the `GROUP BY` clause or at least one aggregate function, ClickHouse (in contrast to MySQL) requires that all expressions in the `SELECT`, `HAVING`, and `ORDER BY` clauses be calculated from keys or from aggregate functions. In other words, each column selected from the table must be used either in keys or inside aggregate functions. To get behavior like in MySQL, you can put the other columns in the `any` aggregate function.

## anyHeavy(x)

Selects a frequently occurring value using the [heavy hitters](http://www.cs.umd.edu/~samir/498/karp.pdf) algorithm. If there is a value that occurs more than in half the cases in each of the query's execution threads, this value is returned. Normally, the result is nondeterministic.

```
anyHeavy(column)
```

**Arguments**

- `column` – The column name.

**Example**

Take the [OnTime](../../getting_started/example_datasets/ontime.md) data set and select any frequently occurring value in the `AirlineID` column.

``` sql
SELECT anyHeavy(AirlineID) AS res
FROM ontime
```

```
┌───res─┐
│ 19690 │
└───────┘
```

## anyLast(x)

Selects the last value encountered.
The result is just as indeterminate as for the `any` function.

##groupBitAnd

Applies bitwise `AND` for series of numbers.

```
groupBitAnd(expr)
```

**Parameters**

`expr` – An expression that results in `UInt*` type.

**Return value**

Value of the `UInt*` type.

**Example**

Test data:

```
binary     decimal
00101100 = 44
00011100 = 28
00001101 = 13
01010101 = 85
```

Query:

```
SELECT groupBitAnd(num) FROM t
```

Where `num` is the column with the test data.

Result:

```
binary     decimal
00000100 = 4
```

##groupBitOr

Applies bitwise `OR` for series of numbers.

```
groupBitOr(expr)
```

**Parameters**

`expr` – An expression that results in `UInt*` type.

**Return value**

Value of the `UInt*` type.

**Example**

Test data:

```
binary     decimal
00101100 = 44
00011100 = 28
00001101 = 13
01010101 = 85
```

Query:

```
SELECT groupBitOr(num) FROM t
```

Where `num` is the column with the test data.

Result:

```
binary     decimal
01111101 = 125
```

##groupBitXor

Applies bitwise `XOR` for series of numbers.

```
groupBitXor(expr)
```

**Parameters**

`expr` – An expression that results in `UInt*` type.

**Return value**

Value of the `UInt*` type.

**Example**

Test data:

```
binary     decimal
00101100 = 44
00011100 = 28
00001101 = 13
01010101 = 85
```

Query:

```
SELECT groupBitXor(num) FROM t
```

Where `num` is the column with the test data.

Result:

```
binary     decimal
01101000 = 104
```


## groupBitmap

Bitmap or Aggregate calculations from a unsigned integer column, return cardinality of type UInt64, if add suffix -State, then return [bitmap object](../functions/bitmap_functions.md).

```
groupBitmap(expr)
```

**Parameters**

`expr` – An expression that results in `UInt*` type.

**Return value**

Value of the `UInt64` type.

**Example**

Test data:

```
UserID
1
1
2
3
```

Query:

```
SELECT groupBitmap(UserID) as num FROM t
```

Result:

```
num
3
```

## min(x) {#agg_function-min}

Calculates the minimum.

## max(x) {#agg_function-max}

Calculates the maximum.

## argMin(arg, val) {#agg_function-argMin}

Calculates the 'arg' value for a minimal 'val' value. If there are several different values of 'arg' for minimal values of 'val', the first of these values encountered is output.

**Example:**
```
┌─user─────┬─salary─┐
│ director │   5000 │
│ manager  │   3000 │
│ worker   │   1000 │
└──────────┴────────┘

SELECT argMin(user, salary) FROM salary

┌─argMin(user, salary)─┐
│ worker               │
└──────────────────────┘
```

## argMax(arg, val) {#agg_function-argMax}

Calculates the 'arg' value for a maximum 'val' value. If there are several different values of 'arg' for maximum values of 'val', the first of these values encountered is output.


## sum(x) {#agg_function-sum}

Calculates the sum.
Only works for numbers.

## sumWithOverflow(x)

Computes the sum of the numbers, using the same data type for the result as for the input parameters. If the sum exceeds the maximum value for this data type, the function returns an error.

Only works for numbers.


## sumMap(key, value) {#agg_functions-summap}

Totals the 'value' array according to the keys specified in the 'key' array.
The number of elements in 'key' and 'value' must be the same for each row that is totaled.
Returns a tuple of two arrays: keys in sorted order, and values ​​summed for the corresponding keys.

Example:

``` sql
CREATE TABLE sum_map(
    date Date,
    timeslot DateTime,
    statusMap Nested(
        status UInt16,
        requests UInt64
    )
) ENGINE = Log;
INSERT INTO sum_map VALUES
    ('2000-01-01', '2000-01-01 00:00:00', [1, 2, 3], [10, 10, 10]),
    ('2000-01-01', '2000-01-01 00:00:00', [3, 4, 5], [10, 10, 10]),
    ('2000-01-01', '2000-01-01 00:01:00', [4, 5, 6], [10, 10, 10]),
    ('2000-01-01', '2000-01-01 00:01:00', [6, 7, 8], [10, 10, 10]);
SELECT
    timeslot,
    sumMap(statusMap.status, statusMap.requests)
FROM sum_map
GROUP BY timeslot
```

```
┌────────────timeslot─┬─sumMap(statusMap.status, statusMap.requests)─┐
│ 2000-01-01 00:00:00 │ ([1,2,3,4,5],[10,10,20,10,10])               │
│ 2000-01-01 00:01:00 │ ([4,5,6,7,8],[10,10,20,10,10])               │
└─────────────────────┴──────────────────────────────────────────────┘
```

## skewPop

Computes the [skewness](https://en.wikipedia.org/wiki/Skewness) of a sequence.

```
skewPop(expr)
```

**Parameters**

`expr` — [Expression](../syntax.md#syntax-expressions) returning a number.

**Returned value**

The skewness of the given distribution. Type — [Float64](../../data_types/float.md)

**Example**

```sql
SELECT skewPop(value) FROM series_with_value_column
```

## skewSamp

Computes the [sample skewness](https://en.wikipedia.org/wiki/Skewness) of a sequence.

It represents an unbiased estimate of the skewness of a random variable if passed values form its sample.

```
skewSamp(expr)
```

**Parameters**

`expr` — [Expression](../syntax.md#syntax-expressions) returning a number.

**Returned value**

The skewness of the given distribution. Type — [Float64](../../data_types/float.md). If `n <= 1` (`n` is the size of the sample), then the function returns `nan`.

**Example**

```sql
SELECT skewSamp(value) FROM series_with_value_column
```

## kurtPop

Computes the [kurtosis](https://en.wikipedia.org/wiki/Kurtosis) of a sequence.

```
kurtPop(expr)
```

**Parameters**

`expr` — [Expression](../syntax.md#syntax-expressions) returning a number.

**Returned value**

The kurtosis of the given distribution. Type — [Float64](../../data_types/float.md)

**Example**

```sql
SELECT kurtPop(value) FROM series_with_value_column
```

## kurtSamp

Computes the [sample kurtosis](https://en.wikipedia.org/wiki/Kurtosis) of a sequence.

It represents an unbiased estimate of the kurtosis of a random variable if passed values form its sample.

```
kurtSamp(expr)
```

**Parameters**

`expr` — [Expression](../syntax.md#syntax-expressions) returning a number.

**Returned value**

The kurtosis of the given distribution. Type — [Float64](../../data_types/float.md). If `n <= 1` (`n` is a size of the sample), then the function returns `nan`.

**Example**

```sql
SELECT kurtSamp(value) FROM series_with_value_column
```

## timeSeriesGroupSum(uid, timestamp, value) {#agg_function-timeseriesgroupsum}
`timeSeriesGroupSum` can aggregate different time series that sample timestamp not alignment.
It will use linear interpolation between two sample timestamp and then sum time-series together.

- `uid` is the time series unique id, `UInt64`.
- `timestamp` is Int64 type in order to support millisecond or microsecond.
- `value` is the metric.

The function returns array of tuples with `(timestamp, aggregated_value)` pairs.

Before using this function make sure `timestamp` is in ascending order.

Example:
```
┌─uid─┬─timestamp─┬─value─┐
│ 1   │     2     │   0.2 │
│ 1   │     7     │   0.7 │
│ 1   │    12     │   1.2 │
│ 1   │    17     │   1.7 │
│ 1   │    25     │   2.5 │
│ 2   │     3     │   0.6 │
│ 2   │     8     │   1.6 │
│ 2   │    12     │   2.4 │
│ 2   │    18     │   3.6 │
│ 2   │    24     │   4.8 │
└─────┴───────────┴───────┘
```
```
CREATE TABLE time_series(
    uid       UInt64,
    timestamp Int64,
    value     Float64
) ENGINE = Memory;
INSERT INTO time_series VALUES
    (1,2,0.2),(1,7,0.7),(1,12,1.2),(1,17,1.7),(1,25,2.5),
    (2,3,0.6),(2,8,1.6),(2,12,2.4),(2,18,3.6),(2,24,4.8);

SELECT timeSeriesGroupSum(uid, timestamp, value)
FROM (
    SELECT * FROM time_series order by timestamp ASC
);
```
And the result will be:
```
[(2,0.2),(3,0.9),(7,2.1),(8,2.4),(12,3.6),(17,5.1),(18,5.4),(24,7.2),(25,2.5)]
```

## timeSeriesGroupRateSum(uid, ts, val) {#agg_function-timeseriesgroupratesum}
Similarly timeSeriesGroupRateSum, timeSeriesGroupRateSum will Calculate the rate of time-series and then sum rates together.
Also, timestamp should be in ascend order before use this function.

Use this function, the result above case will be:
```
[(2,0),(3,0.1),(7,0.3),(8,0.3),(12,0.3),(17,0.3),(18,0.3),(24,0.3),(25,0.1)]
```

## avg(x) {#agg_function-avg}

Calculates the average.
Only works for numbers.
The result is always Float64.

## uniq {#agg_function-uniq}

Calculates the approximate number of different values of the argument.

```
uniq(x[, ...])
```

**Parameters**

The function takes a variable number of parameters. Parameters can be `Tuple`, `Array`, `Date`, `DateTime`, `String`, or numeric types.

**Returned value**

- A [UInt64](../../data_types/int_uint.md)-type number.

**Implementation details**

Function:

- Calculates a hash for all parameters in the aggregate, then uses it in calculations.
- Uses an adaptive sampling algorithm. For the calculation state, the function uses a sample of element hash values up to 65536.

    This algorithm is very accurate and very efficient on the CPU. When the query contains several of these functions, using `uniq` is almost as fast as using other aggregate functions.

- Provides the result deterministically (it doesn't depend on the query processing order).

We recommend using this function in almost all scenarios.

**See Also**

- [uniqCombined](#agg_function-uniqcombined)
- [uniqHLL12](#agg_function-uniqhll12)
- [uniqExact](#agg_function-uniqexact)

## uniqCombined {#agg_function-uniqcombined}

Calculates the approximate number of different argument values.

```
uniqCombined(HLL_precision)(x[, ...])
```

The `uniqCombined` function is a good choice for calculating the number of different values, but keep in mind that the estimation error for large sets (200 million elements and more) will be larger than the theoretical value due to the poor hash function choice.

**Parameters**

The function takes a variable number of parameters. Parameters can be `Tuple`, `Array`, `Date`, `DateTime`, `String`, or numeric types.

`HLL_precision` is the base-2 logarithm of the number of cells in [HyperLogLog](https://en.wikipedia.org/wiki/HyperLogLog). Optional, you can use the function as `uniqCombined(x[, ...])`. The default value for `HLL_precision` is 17, which is effectively 96 KiB of space (2^17 cells, 6 bits each).

**Returned value**

- A number [UInt64](../../data_types/int_uint.md)-type number.

**Implementation details**

Function:

- Calculates a hash for all parameters in the aggregate, then uses it in calculations.
- Uses a combination of three algorithms: array, hash table, and HyperLogLog with an error correction table.

    For a small number of distinct elements, an array is used. When the set size is larger, a hash table is used. For a larger number of elements, HyperLogLog is used, which will occupy a fixed amount of memory.

- Provides the result deterministically (it doesn't depend on the query processing order).

Compared to the [uniq](#agg_function-uniq) function, the `uniqCombined`:

- Consumes several times less memory.
- Calculates with several times higher accuracy.
- Usually has slightly lower performance. In some scenarios, `uniqCombined` can perform better than `uniq`, for example, with distributed queries that transmit a large number of aggregation states over the network.

**See Also**

- [uniq](#agg_function-uniq)
- [uniqHLL12](#agg_function-uniqhll12)
- [uniqExact](#agg_function-uniqexact)


## uniqHLL12 {#agg_function-uniqhll12}

Calculates the approximate number of different argument values, using the [HyperLogLog](https://en.wikipedia.org/wiki/HyperLogLog) algorithm.

```
uniqHLL12(x[, ...])
```

**Parameters**

The function takes a variable number of parameters. Parameters can be `Tuple`, `Array`, `Date`, `DateTime`, `String`, or numeric types.

**Returned value**

- A [UInt64](../../data_types/int_uint.md)-type number.

**Implementation details**

Function:

- Calculates a hash for all parameters in the aggregate, then uses it in calculations.
- Uses the HyperLogLog algorithm to approximate the number of different argument values.

    212 5-bit cells are used. The size of the state is slightly more than 2.5 KB. The result is not very accurate (up to ~10% error) for small data sets (<10K elements). However, the result is fairly accurate for high-cardinality data sets (10K-100M), with a maximum error of ~1.6%. Starting from 100M, the estimation error increases, and the function will return very inaccurate results for data sets with extremely high cardinality (1B+ elements).

- Provides the determinate result (it doesn't depend on the query processing order).

We don't recommend using this function. In most cases, use the [uniq](#agg_function-uniq) or [uniqCombined](#agg_function-uniqcombined) function.

**See Also**

- [uniq](#agg_function-uniq)
- [uniqCombined](#agg_function-uniqcombined)
- [uniqExact](#agg_function-uniqexact)


## uniqExact {#agg_function-uniqexact}

Calculates the exact number of different argument values.

```
uniqExact(x[, ...])
```

Use the `uniqExact` function if you absolutely need an exact result. Otherwise use the [uniq](#agg_function-uniq) function.

The `uniqExact` function uses more memory than `uniq`, because the size of the state has unbounded growth as the number of different values increases.

**Parameters**

The function takes a variable number of parameters. Parameters can be `Tuple`, `Array`, `Date`, `DateTime`, `String`, or numeric types.

**See Also**

- [uniq](#agg_function-uniq)
- [uniqCombined](#agg_function-uniqcombined)
- [uniqHLL12](#agg_function-uniqhll12)


## groupArray(x), groupArray(max_size)(x) {#agg_function-grouparray}

Creates an array of argument values.
Values can be added to the array in any (indeterminate) order.

The second version (with the `max_size` parameter) limits the size of the resulting array to `max_size` elements.
For example, `groupArray (1) (x)` is equivalent to `[any (x)]`.

In some cases, you can still rely on the order of execution. This applies to cases when `SELECT` comes from a subquery that uses `ORDER BY`.


## groupArrayInsertAt(x)

Inserts a value into the array in the specified position.

Accepts the value and position as input. If several values ​​are inserted into the same position, any of them might end up in the resulting array (the first one will be used in the case of single-threaded execution). If no value is inserted into a position, the position is assigned the default value.

Optional parameters:

- The default value for substituting in empty positions.
- The length of the resulting array. This allows you to receive arrays of the same size for all the aggregate keys. When using this parameter, the default value must be specified.

## groupArrayMovingSum {#agg_function-grouparraymovingsum}

Calculates the moving sum of input values.

```
groupArrayMovingSum(numbers_for_summing)
groupArrayMovingSum(window_size)(numbers_for_summing)
```

The function can take the window size as a parameter. If left unspecified, the function takes the window size equal to the number of rows in the column.

**Parameters**

- `numbers_for_summing` — [Expression](../syntax.md#syntax-expressions) resulting in a numeric data type value.
- `window_size` — Size of the calculation window.

**Returned values**

- Array of the same size and type as the input data.

**Example**

The sample table:

```sql
CREATE TABLE t
(
    `int` UInt8,
    `float` Float32,
    `dec` Decimal32(2)
)
ENGINE = TinyLog
```
```text
┌─int─┬─float─┬──dec─┐
│   1 │   1.1 │ 1.10 │
│   2 │   2.2 │ 2.20 │
│   4 │   4.4 │ 4.40 │
│   7 │  7.77 │ 7.77 │
└─────┴───────┴──────┘
```

The queries:

```sql
SELECT
    groupArrayMovingSum(int) AS I,
    groupArrayMovingSum(float) AS F,
    groupArrayMovingSum(dec) AS D
FROM t
```
```text
┌─I──────────┬─F───────────────────────────────┬─D──────────────────────┐
│ [1,3,7,14] │ [1.1,3.3000002,7.7000003,15.47] │ [1.10,3.30,7.70,15.47] │
└────────────┴─────────────────────────────────┴────────────────────────┘
```
```sql
SELECT
    groupArrayMovingSum(2)(int) AS I,
    groupArrayMovingSum(2)(float) AS F,
    groupArrayMovingSum(2)(dec) AS D
FROM t
```
```text
┌─I──────────┬─F───────────────────────────────┬─D──────────────────────┐
│ [1,3,6,11] │ [1.1,3.3000002,6.6000004,12.17] │ [1.10,3.30,6.60,12.17] │
└────────────┴─────────────────────────────────┴────────────────────────┘
```

## groupArrayMovingAvg {#agg_function-grouparraymovingavg}

Calculates the moving average of input values.

```
groupArrayMovingAvg(numbers_for_summing)
groupArrayMovingAvg(window_size)(numbers_for_summing)
```

The function can take the window size as a parameter. If left unspecified, the function takes the window size equal to the number of rows in the column.

**Parameters**

- `numbers_for_summing` — [Expression](../syntax.md#syntax-expressions) resulting in a numeric data type value.
- `window_size` — Size of the calculation window.

**Returned values**

- Array of the same size and type as the input data.

The function uses [rounding towards zero](https://en.wikipedia.org/wiki/Rounding#Rounding_towards_zero). It truncates the decimal places insignificant for the resulting data type.

**Example**

The sample table `b`:

```sql
CREATE TABLE t
(
    `int` UInt8,
    `float` Float32,
    `dec` Decimal32(2)
)
ENGINE = TinyLog
```
```text
┌─int─┬─float─┬──dec─┐
│   1 │   1.1 │ 1.10 │
│   2 │   2.2 │ 2.20 │
│   4 │   4.4 │ 4.40 │
│   7 │  7.77 │ 7.77 │
└─────┴───────┴──────┘
```

The queries:

```sql
SELECT
    groupArrayMovingAvg(int) AS I,
    groupArrayMovingAvg(float) AS F,
    groupArrayMovingAvg(dec) AS D
FROM t
```
```text
┌─I─────────┬─F───────────────────────────────────┬─D─────────────────────┐
│ [0,0,1,3] │ [0.275,0.82500005,1.9250001,3.8675] │ [0.27,0.82,1.92,3.86] │
└───────────┴─────────────────────────────────────┴───────────────────────┘
```
```sql
SELECT
    groupArrayMovingAvg(2)(int) AS I,
    groupArrayMovingAvg(2)(float) AS F,
    groupArrayMovingAvg(2)(dec) AS D
FROM t
```
```text
┌─I─────────┬─F────────────────────────────────┬─D─────────────────────┐
│ [0,1,3,5] │ [0.55,1.6500001,3.3000002,6.085] │ [0.55,1.65,3.30,6.08] │
└───────────┴──────────────────────────────────┴───────────────────────┘
```

## groupUniqArray(x), groupUniqArray(max_size)(x)

Creates an array from different argument values. Memory consumption is the same as for the `uniqExact` function.

The second version (with the `max_size` parameter) limits the size of the resulting array to `max_size` elements.
For example, `groupUniqArray(1)(x)` is equivalent to `[any(x)]`.

## quantile(level)(x) {#agg_function-quantile}

Approximates the `level` quantile. `level` is a constant, a floating-point number from 0 to 1.
We recommend using a `level` value in the range of `[0.01, 0.99]`
Don't use a `level` value equal to 0 or 1 – use the `min` and `max` functions for these cases.

In this function, as well as in all functions for calculating quantiles, the `level` parameter can be omitted. In this case, it is assumed to be equal to 0.5 (in other words, the function will calculate the median).

Works for numbers, dates, and dates with times.
Returns: for numbers – `Float64`; for dates – a date; for dates with times – a date with time.

Uses [reservoir sampling](https://en.wikipedia.org/wiki/Reservoir_sampling) with a reservoir size up to 8192.
If necessary, the result is output with linear approximation from the two neighboring values.
This algorithm provides very low accuracy. See also: `quantileTiming`, `quantileTDigest`, `quantileExact`.

The result depends on the order of running the query, and is nondeterministic.

When using multiple `quantile` (and similar) functions with different levels in a query, the internal states are not combined (that is, the query works less efficiently than it could). In this case, use the `quantiles` (and similar) functions.

## quantileDeterministic(level)(x, determinator)

Works the same way as the `quantile` function, but the result is deterministic and does not depend on the order of query execution.

To achieve this, the function takes a second argument – the "determinator". This is a number whose hash is used instead of a random number generator in the reservoir sampling algorithm. For the function to work correctly, the same determinator value should not occur too often. For the determinator, you can use an event ID, user ID, and so on.

Don't use this function for calculating timings. There is a more suitable function for this purpose: `quantileTiming`.

## quantileTiming {#agg_function-quantiletiming}

Computes the quantile of the specified level with determined precision. The function intended for calculating quantiles of page loading time in milliseconds. 

```
quantileTiming(level)(expr)
```

**Parameters**

- `level` — Quantile level. Range: [0, 1].
- `expr` — [Expression](../syntax.md#syntax-expressions) returning number in the [Float*](../../data_types/float.md) type. The function expects input values in unix timestamp format in milliseconds, but it doesn't validate format.
    
    - If negative values are passed to the function, the behavior is undefined.
    - If the value is greater than 30,000 (a page loading time of more than 30 seconds), it is assumed to be 30,000.

**Accuracy**

The calculation is accurate if:

- Total number of values is not more than about 5670.
- Total number of values is more than about 5670, but the times of page loading is less than 1024ms.

Otherwise, the result of a calculation is rounded to the value, multiple of 16 ms.

!! note "Note"
    For calculating quantiles of page loading times, this function is more effective and accurate compared to [quantile](#agg_function-quantile).

**Returned value**

- Quantile of the specified level.

Type: `Float32`.

!!! note "Note"
    If no values were passed to the function (when using `quantileTimingIf`), [NaN](../../data_types/float.md#data_type-float-nan-inf) is returned. The purpose of this is to differentiate these cases from the cases which result in zero. See [ORDER BY clause](../select.md#select-order-by) for the note on sorting `NaN` values.

The result is deterministic (it doesn't depend on the order of query processing).

**Example**

```sql
SELECT quantileTiming(0.5)(number / 2) FROM numbers(10)
```
```text
┌─quantileTiming(0.5)(divide(number, 2))─┐
│                                      2 │
└────────────────────────────────────────┘
```

## quantileTimingWeighted(level)(x, weight)

Differs from the `quantileTiming` function in that it has a second argument, "weights". Weight is a non-negative integer.
The result is calculated as if the `x` value were passed `weight` number of times to the `quantileTiming` function.

## quantileExact(level)(x)

Computes the quantile of 'level' exactly. To do this, all the passed values ​​are combined into an array, which is then partially sorted. Therefore, the function consumes O(n) memory, where 'n' is the number of values that were passed. However, for a small number of values, the function is very effective.

## quantileExactWeighted(level)(x, weight)

Computes the quantile of 'level' exactly. In addition, each value is counted with its weight, as if it is present 'weight' times. The arguments of the function can be considered as histograms, where the value 'x' corresponds to a histogram "column" of the height 'weight', and the function itself can be considered as a summation of histograms.

A hash table is used as the algorithm. Because of this, if the passed values ​​are frequently repeated, the function consumes less RAM than `quantileExact`. You can use this function instead of `quantileExact` and specify the weight as 1.

## quantileTDigest(level)(x)

Approximates the quantile level using the [t-digest](https://github.com/tdunning/t-digest/blob/master/docs/t-digest-paper/histo.pdf) algorithm. The maximum error is 1%. Memory consumption by State is proportional to the logarithm of the number of passed values.

The performance of the function is lower than for `quantile` or `quantileTiming`. In terms of the ratio of State size to precision, this function is much better than `quantile`.

The result depends on the order of running the query, and is nondeterministic.

## median(x)

All the quantile functions have corresponding median functions: `median`, `medianDeterministic`, `medianTiming`, `medianTimingWeighted`, `medianExact`, `medianExactWeighted`, `medianTDigest`. They are synonyms and their behavior is identical.

## quantiles(level1, level2, ...)(x)

All the quantile functions also have corresponding quantiles functions: `quantiles`, `quantilesDeterministic`, `quantilesTiming`, `quantilesTimingWeighted`, `quantilesExact`, `quantilesExactWeighted`, `quantilesTDigest`. These functions calculate all the quantiles of the listed levels in one pass, and return an array of the resulting values.

## varSamp(x)

Calculates the amount `Σ((x - x̅)^2) / (n - 1)`, where `n` is the sample size and `x̅`is the average value of `x`.

It represents an unbiased estimate of the variance of a random variable if passed values form its sample.

Returns `Float64`. When `n <= 1`, returns `+∞`.

## varPop(x)

Calculates the amount `Σ((x - x̅)^2) / n`, where `n` is the sample size and `x̅`is the average value of `x`.

In other words, dispersion for a set of values. Returns `Float64`.

## stddevSamp(x)

The result is equal to the square root of `varSamp(x)`.

## stddevPop(x)

The result is equal to the square root of `varPop(x)`.

## topK(N)(column)

Returns an array of the most frequent values in the specified column. The resulting array is sorted in descending order of frequency of values (not by the values themselves).

Implements the [ Filtered Space-Saving](http://www.l2f.inesc-id.pt/~fmmb/wiki/uploads/Work/misnis.ref0a.pdf) algorithm for analyzing TopK, based on the reduce-and-combine algorithm from [Parallel Space Saving](https://arxiv.org/pdf/1401.0702.pdf).

```
topK(N)(column)
```

This function doesn't provide a guaranteed result. In certain situations, errors might occur and it might return frequent values that aren't the most frequent values.

We recommend using the `N < 10 ` value; performance is reduced with large `N` values. Maximum value of ` N = 65536`.

**Arguments**

- 'N' is the number of values.
- ' x ' – The column.

**Example**

Take the [OnTime](../../getting_started/example_datasets/ontime.md) data set and select the three most frequently occurring values in the `AirlineID` column.

``` sql
SELECT topK(3)(AirlineID) AS res
FROM ontime
```

```
┌─res─────────────────┐
│ [19393,19790,19805] │
└─────────────────────┘
```

## covarSamp(x, y)

Calculates the value of `Σ((x - x̅)(y - y̅)) / (n - 1)`.

Returns Float64. When `n <= 1`, returns +∞.

## covarPop(x, y)

Calculates the value of `Σ((x - x̅)(y - y̅)) / n`.

## corr(x, y)

Calculates the Pearson correlation coefficient: `Σ((x - x̅)(y - y̅)) / sqrt(Σ((x - x̅)^2) * Σ((y - y̅)^2))`.

## simpleLinearRegression

Performs simple (unidimensional) linear regression.

```
simpleLinearRegression(x, y)
```

Parameters:

- `x` — Column with dependent variable values.
- `y` — Column with explanatory variable values.

Returned values:

Constants `(a, b)` of the resulting line `y = a*x + b`.

**Examples**

```sql
SELECT arrayReduce('simpleLinearRegression', [0, 1, 2, 3], [0, 1, 2, 3])
```
```text
┌─arrayReduce('simpleLinearRegression', [0, 1, 2, 3], [0, 1, 2, 3])─┐
│ (1,0)                                                             │
└───────────────────────────────────────────────────────────────────┘
```

```sql
SELECT arrayReduce('simpleLinearRegression', [0, 1, 2, 3], [3, 4, 5, 6])
```
```text
┌─arrayReduce('simpleLinearRegression', [0, 1, 2, 3], [3, 4, 5, 6])─┐
│ (1,3)                                                             │
└───────────────────────────────────────────────────────────────────┘
```

## stochasticLinearRegression {#agg_functions-stochasticlinearregression}


This function implements stochastic linear regression. It supports custom parameters for learning rate, L2 regularization coefficient, mini-batch size and has few methods for updating weights ([Adam](https://en.wikipedia.org/wiki/Stochastic_gradient_descent#Adam) (used by default), [simple SGD](https://en.wikipedia.org/wiki/Stochastic_gradient_descent), [Momentum](https://en.wikipedia.org/wiki/Stochastic_gradient_descent#Momentum), [Nesterov](https://mipt.ru/upload/medialibrary/d7e/41-91.pdf)).

### Parameters {#agg_functions-stochasticlinearregression-parameters}

There are 4 customizable parameters. They are passed to the function sequentially, but there is no need to pass all four - default values will be used, however good model required some parameter tuning.

```text
stochasticLinearRegression(1.0, 1.0, 10, 'SGD')
```

1. `learning rate` is the coefficient on step length, when gradient descent step is performed. Too big learning rate may cause infinite weights of the model. Default is `1.0`.
2. `l2 regularization coefficient` which may help to prevent overfitting. Default is `0.5`.
3. `mini-batch size` sets the number of elements, which gradients will be computed and summed to perform one step of gradient descent. Pure stochastic descent uses one element, however having small batches(about 10 elements) make gradient steps more stable. Default is `15`.
<<<<<<< HEAD
4. `method for updating weights`, they are: `Adam` (by default), `SGD`, `Momentum`, `Nesterov`. `Momentum` and `Nesterov` require little bit more computations and memory, however they happen to be useful in terms of speed of convergance and stability of stochastic gradient methods.
=======
4. `method for updating weights`, there are 4 of them: `SGD`, `Momentum`, `Nesterov` and `Adam`. `Momentum` and `Nesterov` require little bit more computations and memory than `SGD`, however they happen to be useful in terms of speed of convergance and stability of stochastic gradient methods.
`Adam` converges quite efficiently and usually doesn't require any parameters tuning but needs more data than other methods, so if you don't have large amounts of data then consider other parameters. Default is `Adam`.
>>>>>>> dbfc8b16


### Usage {#agg_functions-stochasticlinearregression-usage}

`stochasticLinearRegression` is used in two steps: fitting the model and predicting on new data. In order to fit the model and save its state for later usage we use `-State` combinator, which basically saves the state (model weights, etc).
To predict we use function [evalMLMethod](../functions/machine_learning_functions.md#machine_learning_methods-evalmlmethod), which takes a state as an argument as well as features to predict on.

<a name="stochasticlinearregression-usage-fitting"></a>
1. Fitting

    Such query may be used.

    ```sql
    CREATE TABLE IF NOT EXISTS train_data
    (
        param1 Float64,
        param2 Float64,
        target Float64
    ) ENGINE = Memory;

    CREATE TABLE your_model ENGINE = Memory AS SELECT
    stochasticLinearRegressionState(0.1, 0.0, 5, 'SGD')(target, param1, param2)
    AS state FROM train_data;

    ```

    Here we also need to insert data into `train_data` table. The number of parameters is not fixed, it depends only on number of arguments, passed into `linearRegressionState`. They all must be numeric values.
    Note that the column with target value(which we would like to learn to predict) is inserted as the first argument.

2. Predicting

    After saving a state into the table, we may use it multiple times for prediction, or even merge with other states and create new even better models.

    ```sql
    WITH (SELECT state FROM your_model) AS model SELECT
    evalMLMethod(model, param1, param2) FROM test_data
    ```

    The query will return a column of predicted values. Note that first argument of `evalMLMethod` is `AggregateFunctionState` object, next are columns of features.

    `test_data` is a table like `train_data` but may not contain target value.

### Notes {#agg_functions-stochasticlinearregression-notes}

1. To merge two models user may create such query:
    ```sql
    SELECT state1 + state2 FROM your_models
    ```
    where `your_models` table contains both models. This query will return new `AggregateFunctionState` object.

2. User may fetch weights of the created model for its own purposes without saving the model if no `-State` combinator is used.
    ```sql
    SELECT stochasticLinearRegression(0.01)(target, param1, param2) FROM train_data
    ```
    Such query will fit the model and return its weights - first are weights, which correspond to the parameters of the model, the last one is bias. So in the example above the query will return a column with 3 values.

**See Also**

- [stochasticLogisticRegression](#agg_functions-stochasticlogisticregression)
- [Difference between linear and logistic regressions](https://stackoverflow.com/questions/12146914/what-is-the-difference-between-linear-regression-and-logistic-regression)


## stochasticLogisticRegression {#agg_functions-stochasticlogisticregression}


This function implements stochastic logistic regression. It can be used for binary classification problem, supports the same custom parameters as stochasticLinearRegression and works the same way.

### Parameters {#agg_functions-stochasticlogisticregression-parameters}

Parameters are exactly the same as in stochasticLinearRegression:
`learning rate`, `l2 regularization coefficient`, `mini-batch size`, `method for updating weights`.
For more information see [parameters](#agg_functions-stochasticlinearregression-parameters).

```text
stochasticLogisticRegression(1.0, 1.0, 10, 'SGD')
```

1. Fitting

    See the `Fitting` section in the [stochasticLinearRegression](#stochasticlinearregression-usage-fitting) description.

    Predicted labels have to be in [-1, 1].

2. Predicting

    Using saved state we can predict probability of object having label `1`.

    ```sql
    WITH (SELECT state FROM your_model) AS model SELECT
    evalMLMethod(model, param1, param2) FROM test_data
    ```

    The query will return a column of probabilities. Note that first argument of `evalMLMethod` is `AggregateFunctionState` object, next are columns of features.

    We can also set a bound of probability, which assigns elements to different labels.

    ```sql
    SELECT ans < 1.1 AND ans > 0.5 FROM
    (WITH (SELECT state FROM your_model) AS model SELECT
    evalMLMethod(model, param1, param2) AS ans FROM test_data)
    ```

    Then the result will be labels.

    `test_data` is a table like `train_data` but may not contain target value.

**See Also**

- [stochasticLinearRegression](#agg_functions-stochasticlinearregression)
- [Difference between linear and logistic regressions.](https://stackoverflow.com/questions/12146914/what-is-the-difference-between-linear-regression-and-logistic-regression)


## incrementalClustering {#agg_functions-incrementalclustering}

This function implements incremental clustering. It processes data stream, stores and updates
limited number of clusters (basically desired number of output clusters multiplied by some factor), which are updated on each new object added.
Then to predict on this limited data we run k-means algorithm on these inner clusters.
So this function may be used to run approximate clustering if there is too much data.

### Parameters {#agg_functions-incrementalclustering-parameters}

```text
incrementalClustering(42)
```

1. `number of clusters` is the desired number of clusters to run clusterization.

### Usage {#agg_functions-incrementalclustering-usage}

All input data must be of numeric types. Clusters are returned as integer numbers from `0` to `clusters_number - 1`.

1. Predicting on data

    Prediction (using clusterization of trained data we predict, which cluster does new point belong to) is done same way
    as for regression methods with only difference that there is no column for answer on train data.

    ```sql
    CREATE TABLE IF NOT EXISTS train_data
    (
        param1 Float64,
        param2 Float64
    ) ENGINE = Memory;

    CREATE TABLE your_model ENGINE = Memory AS SELECT
    incrementalClustering(4)(param1, param2)
    AS state FROM train_data;

    WITH (SELECT state FROM your_model) AS model SELECT
    evalMLMethod(model, param1, param2) FROM test_data
    ```

    Here we predict clusters of `test_data` based on clusterization of `train_data` on 6 clusters in two-dimensional space.
    `evalMLMethod` returns predicted clusters for input elements of the function as integers from `0` to `5`.

2. Fetching cluster centers

    No `-State` combinator query returns a `Float64` array, which stores all clusters in raw format - an array of size `clusters_number * dimensions`, where each sequential `dimensions` number of elements represent one cluster.

    ```sql
    SELECT incrementalClustering(2)(param1, param2, param3, param4)
    ```
    Such query will return an array of 8 elements. First 4 of them are the coordinates of the first predicted cluster and second 4
    are the coordinates of the second cluster.

[Original article](https://clickhouse.yandex/docs/en/query_language/agg_functions/reference/) <!--hide--><|MERGE_RESOLUTION|>--- conflicted
+++ resolved
@@ -1050,12 +1050,8 @@
 1. `learning rate` is the coefficient on step length, when gradient descent step is performed. Too big learning rate may cause infinite weights of the model. Default is `1.0`.
 2. `l2 regularization coefficient` which may help to prevent overfitting. Default is `0.5`.
 3. `mini-batch size` sets the number of elements, which gradients will be computed and summed to perform one step of gradient descent. Pure stochastic descent uses one element, however having small batches(about 10 elements) make gradient steps more stable. Default is `15`.
-<<<<<<< HEAD
-4. `method for updating weights`, they are: `Adam` (by default), `SGD`, `Momentum`, `Nesterov`. `Momentum` and `Nesterov` require little bit more computations and memory, however they happen to be useful in terms of speed of convergance and stability of stochastic gradient methods.
-=======
 4. `method for updating weights`, there are 4 of them: `SGD`, `Momentum`, `Nesterov` and `Adam`. `Momentum` and `Nesterov` require little bit more computations and memory than `SGD`, however they happen to be useful in terms of speed of convergance and stability of stochastic gradient methods.
 `Adam` converges quite efficiently and usually doesn't require any parameters tuning but needs more data than other methods, so if you don't have large amounts of data then consider other parameters. Default is `Adam`.
->>>>>>> dbfc8b16
 
 
 ### Usage {#agg_functions-stochasticlinearregression-usage}

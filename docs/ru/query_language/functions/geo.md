--- conflicted
+++ resolved
@@ -71,18 +71,6 @@
 
 ## pointInPolygon
 
-<<<<<<< HEAD
-Проверяет, принадлежит ли точка многоугольнику.
-
-```
-pointInPolygon((x, y),[(a, b), (c, d) ...])
-```
-
-**Входные значения**
-
-- `(x, y)` — широта и долгота точки. Тип данных — [Tuple](../../data_types/tuple.md#data_type-tuple).
-- `[(a, b), (c, d) ...]` — вершины многоугольника. Тип данных — [Array](../../data_types/array.md#data_type-array). Каждая вершина представлена парой точек `(a, b)`, где `a` — широта, `b` — долгота. Вершины следует указывать в порядке обхода по или против часовой стрелки. Минимальное количество вершин — 3. Точки на границах могут оказываться как внутри, так и снаружи многоугольника из-за ограничений точности при операциях с типом `Float`. Многоугольник должен постоянным для запроса.
-=======
 Проверяет, принадлежит ли точка многоугольнику на плоскости.
 
 ```
@@ -94,16 +82,12 @@
 - `(x, y)` — координаты точки на плоскости. Тип данных — [Tuple](../../data_types/tuple.md#data_type-tuple) - кортеж из двух чисел.
 - `[(a, b), (c, d) ...]` — вершины многоугольника. Тип данных — [Array](../../data_types/array.md#data_type-array). Каждая вершина представлена парой координат `(a, b)`. Вершины следует указывать в порядке обхода по или против часовой стрелки. Минимальное количество вершин — 3. Многоугольник должен быть константным.
 - функция поддерживает также многоугольники с дырками (вырезанными кусками). Для этого случая, добавьте многоугольники, описывающие вырезанные куски, дополнительными аргументами функции. Функция не поддерживает неодносвязные многоугольники.
->>>>>>> 4524dcaf
 
 **Возвращаемые значения**
 
 `1`, если точка внутри многоугольника, `0`, если нет.
-<<<<<<< HEAD
-=======
 Если точка находится на границе многоугольника, функция может возвращать как 0, так и 1.
 
->>>>>>> 4524dcaf
 
 **Пример**
 

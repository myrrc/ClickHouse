#pragma once

#include <Core/BaseSettings.h>
#include <Core/SettingsEnums.h>
#include <Core/Defines.h>


namespace Poco::Util
{
    class AbstractConfiguration;
}

namespace boost::program_options
{
    class options_description;
}


namespace DB
{
class IColumn;


/** List of settings: type, name, default value, description, flags
  *
  * This looks rather unconvenient. It is done that way to avoid repeating settings in different places.
  * Note: as an alternative, we could implement settings to be completely dynamic in form of map: String -> Field,
  *  but we are not going to do it, because settings is used everywhere as static struct fields.
  *
  * `flags` can be either 0 or IMPORTANT.
  * A setting is "IMPORTANT" if it affects the results of queries and can't be ignored by older versions.
  */

#define COMMON_SETTINGS(M) \
    M(UInt64, min_compress_block_size, 65536, "The actual size of the block to compress, if the uncompressed data less than max_compress_block_size is no less than this value and no less than the volume of data for one mark.", 0) \
    M(UInt64, max_compress_block_size, 1048576, "The maximum size of blocks of uncompressed data before compressing for writing to a table.", 0) \
    M(UInt64, max_block_size, DEFAULT_BLOCK_SIZE, "Maximum block size for reading", 0) \
    M(UInt64, max_insert_block_size, DEFAULT_INSERT_BLOCK_SIZE, "The maximum block size for insertion, if we control the creation of blocks for insertion.", 0) \
    M(UInt64, min_insert_block_size_rows, DEFAULT_INSERT_BLOCK_SIZE, "Squash blocks passed to INSERT query to specified size in rows, if blocks are not big enough.", 0) \
    M(UInt64, min_insert_block_size_bytes, (DEFAULT_INSERT_BLOCK_SIZE * 256), "Squash blocks passed to INSERT query to specified size in bytes, if blocks are not big enough.", 0) \
    M(UInt64, min_insert_block_size_rows_for_materialized_views, 0, "Like min_insert_block_size_rows, but applied only during pushing to MATERIALIZED VIEW (default: min_insert_block_size_rows)", 0) \
    M(UInt64, min_insert_block_size_bytes_for_materialized_views, 0, "Like min_insert_block_size_bytes, but applied only during pushing to MATERIALIZED VIEW (default: min_insert_block_size_bytes)", 0) \
    M(UInt64, max_joined_block_size_rows, DEFAULT_BLOCK_SIZE, "Maximum block size for JOIN result (if join algorithm supports it). 0 means unlimited.", 0) \
    M(UInt64, max_insert_threads, 0, "The maximum number of threads to execute the INSERT SELECT query. Values 0 or 1 means that INSERT SELECT is not run in parallel. Higher values will lead to higher memory usage. Parallel INSERT SELECT has effect only if the SELECT part is run on parallel, see 'max_threads' setting.", 0) \
    M(UInt64, max_final_threads, 16, "The maximum number of threads to read from table with FINAL.", 0) \
    M(MaxThreads, max_threads, 0, "The maximum number of threads to execute the request. By default, it is determined automatically.", 0) \
    M(MaxThreads, max_alter_threads, 0, "The maximum number of threads to execute the ALTER requests. By default, it is determined automatically.", 0) \
    M(UInt64, max_read_buffer_size, DBMS_DEFAULT_BUFFER_SIZE, "The maximum size of the buffer to read from the filesystem.", 0) \
    M(UInt64, max_distributed_connections, 1024, "The maximum number of connections for distributed processing of one query (should be greater than max_threads).", 0) \
    M(UInt64, max_query_size, 262144, "Which part of the query can be read into RAM for parsing (the remaining data for INSERT, if any, is read later)", 0) \
    M(UInt64, interactive_delay, 100000, "The interval in microseconds to check if the request is cancelled, and to send progress info.", 0) \
    M(Seconds, connect_timeout, DBMS_DEFAULT_CONNECT_TIMEOUT_SEC, "Connection timeout if there are no replicas.", 0) \
    M(Milliseconds, connect_timeout_with_failover_ms, DBMS_DEFAULT_CONNECT_TIMEOUT_WITH_FAILOVER_MS, "Connection timeout for selecting first healthy replica.", 0) \
    M(Milliseconds, connect_timeout_with_failover_secure_ms, DBMS_DEFAULT_CONNECT_TIMEOUT_WITH_FAILOVER_SECURE_MS, "Connection timeout for selecting first healthy replica (for secure connections).", 0) \
    M(Seconds, receive_timeout, DBMS_DEFAULT_RECEIVE_TIMEOUT_SEC, "", 0) \
    M(Seconds, send_timeout, DBMS_DEFAULT_SEND_TIMEOUT_SEC, "", 0) \
    M(Seconds, tcp_keep_alive_timeout, 0, "The time in seconds the connection needs to remain idle before TCP starts sending keepalive probes", 0) \
    M(Milliseconds, queue_max_wait_ms, 0, "The wait time in the request queue, if the number of concurrent requests exceeds the maximum.", 0) \
    M(Milliseconds, connection_pool_max_wait_ms, 0, "The wait time when the connection pool is full.", 0) \
    M(Milliseconds, replace_running_query_max_wait_ms, 5000, "The wait time for running query with the same query_id to finish when setting 'replace_running_query' is active.", 0) \
    M(Milliseconds, kafka_max_wait_ms, 5000, "The wait time for reading from Kafka before retry.", 0) \
    M(Milliseconds, rabbitmq_max_wait_ms, 5000, "The wait time for reading from RabbitMQ before retry.", 0) \
    M(UInt64, poll_interval, DBMS_DEFAULT_POLL_INTERVAL, "Block at the query wait loop on the server for the specified number of seconds.", 0) \
    M(UInt64, idle_connection_timeout, 3600, "Close idle TCP connections after specified number of seconds.", 0) \
    M(UInt64, distributed_connections_pool_size, DBMS_DEFAULT_DISTRIBUTED_CONNECTIONS_POOL_SIZE, "Maximum number of connections with one remote server in the pool.", 0) \
    M(UInt64, connections_with_failover_max_tries, DBMS_CONNECTION_POOL_WITH_FAILOVER_DEFAULT_MAX_TRIES, "The maximum number of attempts to connect to replicas.", 0) \
    M(UInt64, s3_min_upload_part_size, 512*1024*1024, "The minimum size of part to upload during multipart upload to S3.", 0) \
    M(UInt64, s3_max_single_part_upload_size, 64*1024*1024, "The maximum size of object to upload using singlepart upload to S3.", 0) \
    M(UInt64, s3_max_redirects, 10, "Max number of S3 redirects hops allowed.", 0) \
    M(Bool, extremes, false, "Calculate minimums and maximums of the result columns. They can be output in JSON-formats.", IMPORTANT) \
    M(Bool, use_uncompressed_cache, true, "Whether to use the cache of uncompressed blocks.", 0) \
    M(Bool, replace_running_query, false, "Whether the running request should be canceled with the same id as the new one.", 0) \
    M(UInt64, background_buffer_flush_schedule_pool_size, 16, "Number of threads performing background flush for tables with Buffer engine. Only has meaning at server startup.", 0) \
    M(UInt64, background_pool_size, 16, "Number of threads performing background work for tables (for example, merging in merge tree). Only has meaning at server startup.", 0) \
    M(UInt64, background_move_pool_size, 8, "Number of threads performing background moves for tables. Only has meaning at server startup.", 0) \
    M(UInt64, background_fetches_pool_size, 3, "Number of threads performing background fetches for replicated tables. Only has meaning at server startup.", 0) \
    M(UInt64, background_schedule_pool_size, 16, "Number of threads performing background tasks for replicated tables, dns cache updates. Only has meaning at server startup.", 0) \
    M(UInt64, background_message_broker_schedule_pool_size, 16, "Number of threads performing background tasks for message streaming. Only has meaning at server startup.", 0) \
    M(UInt64, background_distributed_schedule_pool_size, 16, "Number of threads performing background tasks for distributed sends. Only has meaning at server startup.", 0) \
    \
    M(Milliseconds, distributed_directory_monitor_sleep_time_ms, 100, "Sleep time for StorageDistributed DirectoryMonitors, in case of any errors delay grows exponentially.", 0) \
    M(Milliseconds, distributed_directory_monitor_max_sleep_time_ms, 30000, "Maximum sleep time for StorageDistributed DirectoryMonitors, it limits exponential growth too.", 0) \
    \
    M(Bool, distributed_directory_monitor_batch_inserts, false, "Should StorageDistributed DirectoryMonitors try to batch individual inserts into bigger ones.", 0) \
    \
    M(Bool, optimize_move_to_prewhere, true, "Allows disabling WHERE to PREWHERE optimization in SELECT queries from MergeTree.", 0) \
    \
    M(Milliseconds, insert_in_memory_parts_timeout, 600000, "", 0) \
    \
    M(UInt64, replication_alter_partitions_sync, 1, "Wait for actions to manipulate the partitions. 0 - do not wait, 1 - wait for execution only of itself, 2 - wait for everyone.", 0) \
    M(UInt64, replication_alter_columns_timeout, 60, "Wait for actions to change the table structure within the specified number of seconds. 0 - wait unlimited time.", 0) \
    \
    M(LoadBalancing, load_balancing, LoadBalancing::RANDOM, "Which replicas (among healthy replicas) to preferably send a query to (on the first attempt) for distributed processing.", 0) \
    M(UInt64, load_balancing_first_offset, 0, "Which replica to preferably send a query when FIRST_OR_RANDOM load balancing strategy is used.", 0) \
    \
    M(TotalsMode, totals_mode, TotalsMode::AFTER_HAVING_EXCLUSIVE, "How to calculate TOTALS when HAVING is present, as well as when max_rows_to_group_by and group_by_overflow_mode = ‘any’ are present.", IMPORTANT) \
    M(Float, totals_auto_threshold, 0.5, "The threshold for totals_mode = 'auto'.", 0) \
    \
    M(Bool, allow_suspicious_low_cardinality_types, false, "In CREATE TABLE statement allows specifying LowCardinality modifier for types of small fixed size (8 or less). Enabling this may increase merge times and memory consumption.", 0) \
    M(Bool, compile_expressions, false, "Compile some scalar functions and operators to native code.", 0) \
    M(UInt64, min_count_to_compile_expression, 3, "The number of identical expressions before they are JIT-compiled", 0) \
    M(UInt64, group_by_two_level_threshold, 100000, "From what number of keys, a two-level aggregation starts. 0 - the threshold is not set.", 0) \
    M(UInt64, group_by_two_level_threshold_bytes, 100000000, "From what size of the aggregation state in bytes, a two-level aggregation begins to be used. 0 - the threshold is not set. Two-level aggregation is used when at least one of the thresholds is triggered.", 0) \
    M(Bool, distributed_aggregation_memory_efficient, false, "Is the memory-saving mode of distributed aggregation enabled.", 0) \
    M(UInt64, aggregation_memory_efficient_merge_threads, 0, "Number of threads to use for merge intermediate aggregation results in memory efficient mode. When bigger, then more memory is consumed. 0 means - same as 'max_threads'.", 0) \
    \
    M(UInt64, max_parallel_replicas, 1, "The maximum number of replicas of each shard used when the query is executed. For consistency (to get different parts of the same partition), this option only works for the specified sampling key. The lag of the replicas is not controlled.", 0) \
    M(UInt64, parallel_replicas_count, 0, "", 0) \
    M(UInt64, parallel_replica_offset, 0, "", 0) \
    \
    M(Bool, skip_unavailable_shards, false, "If 1, ClickHouse silently skips unavailable shards and nodes unresolvable through DNS. Shard is marked as unavailable when none of the replicas can be reached.", 0) \
    \
    M(UInt64, parallel_distributed_insert_select, 0, "Process distributed INSERT SELECT query in the same cluster on local tables on every shard, if 1 SELECT is executed on each shard, if 2 SELECT and INSERT is executed on each shard", 0) \
    M(UInt64, distributed_group_by_no_merge, 0, "If 1, Do not merge aggregation states from different servers for distributed query processing - in case it is for certain that there are different keys on different shards. If 2 - same as 1 but also apply ORDER BY and LIMIT stages", 0) \
    M(Bool, optimize_distributed_group_by_sharding_key, false, "Optimize GROUP BY sharding_key queries (by avoiding costly aggregation on the initiator server).", 0) \
    M(Bool, optimize_skip_unused_shards, false, "Assumes that data is distributed by sharding_key. Optimization to skip unused shards if SELECT query filters by sharding_key.", 0) \
    M(Bool, allow_nondeterministic_optimize_skip_unused_shards, false, "Allow non-deterministic functions (includes dictGet) in sharding_key for optimize_skip_unused_shards", 0) \
    M(UInt64, force_optimize_skip_unused_shards, 0, "Throw an exception if unused shards cannot be skipped (1 - throw only if the table has the sharding key, 2 - always throw.", 0) \
    M(UInt64, optimize_skip_unused_shards_nesting, 0, "Same as optimize_skip_unused_shards, but accept nesting level until which it will work.", 0) \
    M(UInt64, force_optimize_skip_unused_shards_nesting, 0, "Same as force_optimize_skip_unused_shards, but accept nesting level until which it will work.", 0) \
    \
    M(Bool, input_format_parallel_parsing, true, "Enable parallel parsing for some data formats.", 0) \
    M(UInt64, min_chunk_bytes_for_parallel_parsing, (10 * 1024 * 1024), "The minimum chunk size in bytes, which each thread will parse in parallel.", 0) \
    M(Bool, output_format_parallel_formatting, true, "Enable parallel formatting for some data formats.", 0) \
    \
    M(UInt64, merge_tree_min_rows_for_concurrent_read, (20 * 8192), "If at least as many lines are read from one file, the reading can be parallelized.", 0) \
    M(UInt64, merge_tree_min_bytes_for_concurrent_read, (24 * 10 * 1024 * 1024), "If at least as many bytes are read from one file, the reading can be parallelized.", 0) \
    M(UInt64, merge_tree_min_rows_for_seek, 0, "You can skip reading more than that number of rows at the price of one seek per file.", 0) \
    M(UInt64, merge_tree_min_bytes_for_seek, 0, "You can skip reading more than that number of bytes at the price of one seek per file.", 0) \
    M(UInt64, merge_tree_coarse_index_granularity, 8, "If the index segment can contain the required keys, divide it into as many parts and recursively check them.", 0) \
    M(UInt64, merge_tree_max_rows_to_use_cache, (128 * 8192), "The maximum number of rows per request, to use the cache of uncompressed data. If the request is large, the cache is not used. (For large queries not to flush out the cache.)", 0) \
    M(UInt64, merge_tree_max_bytes_to_use_cache, (192 * 10 * 1024 * 1024), "The maximum number of bytes per request, to use the cache of uncompressed data. If the request is large, the cache is not used. (For large queries not to flush out the cache.)", 0) \
    M(Bool, do_not_merge_across_partitions_select_final, false, "Merge parts only in one partition in select final", 0) \
    \
    M(UInt64, mysql_max_rows_to_insert, 65536, "The maximum number of rows in MySQL batch insertion of the MySQL storage engine", 0) \
    \
    M(UInt64, optimize_min_equality_disjunction_chain_length, 3, "The minimum length of the expression `expr = x1 OR ... expr = xN` for optimization ", 0) \
    \
    M(UInt64, min_bytes_to_use_direct_io, 0, "The minimum number of bytes for reading the data with O_DIRECT option during SELECT queries execution. 0 - disabled.", 0) \
    M(UInt64, min_bytes_to_use_mmap_io, 0, "The minimum number of bytes for reading the data with mmap option during SELECT queries execution. 0 - disabled.", 0) \
    \
    M(Bool, force_index_by_date, 0, "Throw an exception if there is a partition key in a table, and it is not used.", 0) \
    M(Bool, force_primary_key, 0, "Throw an exception if there is primary key in a table, and it is not used.", 0) \
    M(String, force_data_skipping_indices, "", "Comma separated list of strings or literals with the name of the data skipping indices that should be used during query execution, otherwise an exception will be thrown.", 0) \
    \
    M(Float, max_streams_to_max_threads_ratio, 1, "Allows you to use more sources than the number of threads - to more evenly distribute work across threads. It is assumed that this is a temporary solution, since it will be possible in the future to make the number of sources equal to the number of threads, but for each source to dynamically select available work for itself.", 0) \
    M(Float, max_streams_multiplier_for_merge_tables, 5, "Ask more streams when reading from Merge table. Streams will be spread across tables that Merge table will use. This allows more even distribution of work across threads and especially helpful when merged tables differ in size.", 0) \
    \
    M(String, network_compression_method, "LZ4", "Allows you to select the method of data compression when writing.", 0) \
    \
    M(Int64, network_zstd_compression_level, 1, "Allows you to select the level of ZSTD compression.", 0) \
    \
    M(UInt64, priority, 0, "Priority of the query. 1 - the highest, higher value - lower priority; 0 - do not use priorities.", 0) \
    M(Int64, os_thread_priority, 0, "If non zero - set corresponding 'nice' value for query processing threads. Can be used to adjust query priority for OS scheduler.", 0) \
    \
    M(Bool, log_queries, 1, "Log requests and write the log to the system table.", 0) \
    M(LogQueriesType, log_queries_min_type, QueryLogElementType::QUERY_START, "Minimal type in query_log to log, possible values (from low to high): QUERY_START, QUERY_FINISH, EXCEPTION_BEFORE_START, EXCEPTION_WHILE_PROCESSING.", 0) \
    M(Milliseconds, log_queries_min_query_duration_ms, 0, "Minimal time for the query to run, to get to the query_log/query_thread_log.", 0) \
    M(UInt64, log_queries_cut_to_length, 100000, "If query length is greater than specified threshold (in bytes), then cut query when writing to query log. Also limit length of printed query in ordinary text log.", 0) \
    \
    M(DistributedProductMode, distributed_product_mode, DistributedProductMode::DENY, "How are distributed subqueries performed inside IN or JOIN sections?", IMPORTANT) \
    \
    M(UInt64, max_concurrent_queries_for_all_users, 0, "The maximum number of concurrent requests for all users.", 0) \
    M(UInt64, max_concurrent_queries_for_user, 0, "The maximum number of concurrent requests per user.", 0) \
    \
    M(Bool, insert_deduplicate, true, "For INSERT queries in the replicated table, specifies that deduplication of insertings blocks should be performed", 0) \
    \
    M(UInt64, insert_quorum, 0, "For INSERT queries in the replicated table, wait writing for the specified number of replicas and linearize the addition of the data. 0 - disabled.", 0) \
    M(Milliseconds, insert_quorum_timeout, 600000, "", 0) \
    M(Bool, insert_quorum_parallel, true, "For quorum INSERT queries - enable to make parallel inserts without linearizability", 0) \
    M(UInt64, select_sequential_consistency, 0, "For SELECT queries from the replicated table, throw an exception if the replica does not have a chunk written with the quorum; do not read the parts that have not yet been written with the quorum.", 0) \
    M(UInt64, table_function_remote_max_addresses, 1000, "The maximum number of different shards and the maximum number of replicas of one shard in the `remote` function.", 0) \
    M(Milliseconds, read_backoff_min_latency_ms, 1000, "Setting to reduce the number of threads in case of slow reads. Pay attention only to reads that took at least that much time.", 0) \
    M(UInt64, read_backoff_max_throughput, 1048576, "Settings to reduce the number of threads in case of slow reads. Count events when the read bandwidth is less than that many bytes per second.", 0) \
    M(Milliseconds, read_backoff_min_interval_between_events_ms, 1000, "Settings to reduce the number of threads in case of slow reads. Do not pay attention to the event, if the previous one has passed less than a certain amount of time.", 0) \
    M(UInt64, read_backoff_min_events, 2, "Settings to reduce the number of threads in case of slow reads. The number of events after which the number of threads will be reduced.", 0) \
    \
    M(UInt64, read_backoff_min_concurrency, 1, "Settings to try keeping the minimal number of threads in case of slow reads.", 0) \
    \
    M(Float, memory_tracker_fault_probability, 0., "For testing of `exception safety` - throw an exception every time you allocate memory with the specified probability.", 0) \
    \
    M(Bool, enable_http_compression, 0, "Compress the result if the client over HTTP said that it understands data compressed by gzip or deflate.", 0) \
    M(Int64, http_zlib_compression_level, 3, "Compression level - used if the client on HTTP said that it understands data compressed by gzip or deflate.", 0) \
    \
    M(Bool, http_native_compression_disable_checksumming_on_decompress, 0, "If you uncompress the POST data from the client compressed by the native format, do not check the checksum.", 0) \
    \
    M(String, count_distinct_implementation, "uniqExact", "What aggregate function to use for implementation of count(DISTINCT ...)", 0) \
    \
    M(Bool, add_http_cors_header, false, "Write add http CORS header.", 0) \
    \
    M(UInt64, max_http_get_redirects, 0, "Max number of http GET redirects hops allowed. Make sure additional security measures are in place to prevent a malicious server to redirect your requests to unexpected services.", 0) \
    \
    M(Bool, use_client_time_zone, false, "Use client timezone for interpreting DateTime string values, instead of adopting server timezone.", 0) \
    \
    M(Bool, send_progress_in_http_headers, false, "Send progress notifications using X-ClickHouse-Progress headers. Some clients do not support high amount of HTTP headers (Python requests in particular), so it is disabled by default.", 0) \
    \
    M(UInt64, http_headers_progress_interval_ms, 100, "Do not send HTTP headers X-ClickHouse-Progress more frequently than at each specified interval.", 0) \
    \
    M(Bool, fsync_metadata, 1, "Do fsync after changing metadata for tables and databases (.sql files). Could be disabled in case of poor latency on server with high load of DDL queries and high load of disk subsystem.", 0) \
    \
    M(Bool, join_use_nulls, 0, "Use NULLs for non-joined rows of outer JOINs for types that can be inside Nullable. If false, use default value of corresponding columns data type.", IMPORTANT) \
    \
    M(JoinStrictness, join_default_strictness, JoinStrictness::ALL, "Set default strictness in JOIN query. Possible values: empty string, 'ANY', 'ALL'. If empty, query without strictness will throw exception.", 0) \
    M(Bool, any_join_distinct_right_table_keys, false, "Enable old ANY JOIN logic with many-to-one left-to-right table keys mapping for all ANY JOINs. It leads to confusing not equal results for 't1 ANY LEFT JOIN t2' and 't2 ANY RIGHT JOIN t1'. ANY RIGHT JOIN needs one-to-many keys mapping to be consistent with LEFT one.", IMPORTANT) \
    \
    M(UInt64, preferred_block_size_bytes, 1000000, "", 0) \
    \
    M(UInt64, max_replica_delay_for_distributed_queries, 300, "If set, distributed queries of Replicated tables will choose servers with replication delay in seconds less than the specified value (not inclusive). Zero means do not take delay into account.", 0) \
    M(Bool, fallback_to_stale_replicas_for_distributed_queries, 1, "Suppose max_replica_delay_for_distributed_queries is set and all replicas for the queried table are stale. If this setting is enabled, the query will be performed anyway, otherwise the error will be reported.", 0) \
    M(UInt64, preferred_max_column_in_block_size_bytes, 0, "Limit on max column size in block while reading. Helps to decrease cache misses count. Should be close to L2 cache size.", 0) \
    \
    M(Bool, insert_distributed_sync, false, "If setting is enabled, insert query into distributed waits until data will be sent to all nodes in cluster.", 0) \
    M(UInt64, insert_distributed_timeout, 0, "Timeout for insert query into distributed. Setting is used only with insert_distributed_sync enabled. Zero value means no timeout.", 0) \
    M(Int64, distributed_ddl_task_timeout, 180, "Timeout for DDL query responses from all hosts in cluster. If a ddl request has not been performed on all hosts, a response will contain a timeout error and a request will be executed in an async mode. Negative value means infinite.", 0) \
    M(Milliseconds, stream_flush_interval_ms, 7500, "Timeout for flushing data from streaming storages.", 0) \
    M(Milliseconds, stream_poll_timeout_ms, 500, "Timeout for polling data from/to streaming storages.", 0) \
    \
    M(Bool, insert_allow_materialized_columns, 0, "If setting is enabled, Allow materialized columns in INSERT.", 0) \
    M(Seconds, http_connection_timeout, DEFAULT_HTTP_READ_BUFFER_CONNECTION_TIMEOUT, "HTTP connection timeout.", 0) \
    M(Seconds, http_send_timeout, DEFAULT_HTTP_READ_BUFFER_TIMEOUT, "HTTP send timeout", 0) \
    M(Seconds, http_receive_timeout, DEFAULT_HTTP_READ_BUFFER_TIMEOUT, "HTTP receive timeout", 0) \
    M(Bool, optimize_throw_if_noop, false, "If setting is enabled and OPTIMIZE query didn't actually assign a merge then an explanatory exception is thrown", 0) \
    M(Bool, use_index_for_in_with_subqueries, true, "Try using an index if there is a subquery or a table expression on the right side of the IN operator.", 0) \
    M(Bool, joined_subquery_requires_alias, true, "Force joined subqueries and table functions to have aliases for correct name qualification.", 0) \
    M(Bool, empty_result_for_aggregation_by_empty_set, false, "Return empty result when aggregating without keys on empty set.", 0) \
    M(Bool, allow_distributed_ddl, true, "If it is set to true, then a user is allowed to executed distributed DDL queries.", 0) \
    M(Bool, allow_suspicious_codecs, false, "If it is set to true, allow to specify meaningless compression codecs.", 0) \
    M(UInt64, odbc_max_field_size, 1024, "Max size of filed can be read from ODBC dictionary. Long strings are truncated.", 0) \
    M(UInt64, query_profiler_real_time_period_ns, 1000000000, "Period for real clock timer of query profiler (in nanoseconds). Set 0 value to turn off the real clock query profiler. Recommended value is at least 10000000 (100 times a second) for single queries or 1000000000 (once a second) for cluster-wide profiling.", 0) \
    M(UInt64, query_profiler_cpu_time_period_ns, 1000000000, "Period for CPU clock timer of query profiler (in nanoseconds). Set 0 value to turn off the CPU clock query profiler. Recommended value is at least 10000000 (100 times a second) for single queries or 1000000000 (once a second) for cluster-wide profiling.", 0) \
    M(Bool, metrics_perf_events_enabled, false, "If enabled, some of the perf events will be measured throughout queries' execution.", 0) \
    M(String, metrics_perf_events_list, "", "Comma separated list of perf metrics that will be measured throughout queries' execution. Empty means all events. See PerfEventInfo in sources for the available events.", 0) \
    M(Float, opentelemetry_start_trace_probability, 0., "Probability to start an OpenTelemetry trace for an incoming query.", 0) \
    \
    \
    /** Limits during query execution are part of the settings. \
      * Used to provide a more safe execution of queries from the user interface. \
      * Basically, limits are checked for each block (not every row). That is, the limits can be slightly violated. \
      * Almost all limits apply only to SELECTs. \
      * Almost all limits apply to each stream individually. \
      */ \
    \
    M(UInt64, limit, 0, "Limit on read rows from the most 'end' result for select query, default 0 means no limit length", 0) \
    M(UInt64, offset, 0, "Offset on read rows from the most 'end' result for select query", 0) \
    M(UInt64, max_rows_to_read, 0, "Limit on read rows from the most 'deep' sources. That is, only in the deepest subquery. When reading from a remote server, it is only checked on a remote server.", 0) \
    M(UInt64, max_bytes_to_read, 0, "Limit on read bytes (after decompression) from the most 'deep' sources. That is, only in the deepest subquery. When reading from a remote server, it is only checked on a remote server.", 0) \
    M(OverflowMode, read_overflow_mode, OverflowMode::THROW, "What to do when the limit is exceeded.", 0) \
    \
    M(UInt64, max_rows_to_read_leaf, 0, "Limit on read rows on the leaf nodes for distributed queries. Limit is applied for local reads only excluding the final merge stage on the root node.", 0) \
    M(UInt64, max_bytes_to_read_leaf, 0, "Limit on read bytes (after decompression) on the leaf nodes for distributed queries. Limit is applied for local reads only excluding the final merge stage on the root node.", 0) \
    M(OverflowMode, read_overflow_mode_leaf, OverflowMode::THROW, "What to do when the leaf limit is exceeded.", 0) \
    \
    M(UInt64, max_rows_to_group_by, 0, "", 0) \
    M(OverflowModeGroupBy, group_by_overflow_mode, OverflowMode::THROW, "What to do when the limit is exceeded.", 0) \
    M(UInt64, max_bytes_before_external_group_by, 0, "", 0) \
    \
    M(UInt64, max_rows_to_sort, 0, "", 0) \
    M(UInt64, max_bytes_to_sort, 0, "", 0) \
    M(OverflowMode, sort_overflow_mode, OverflowMode::THROW, "What to do when the limit is exceeded.", 0) \
    M(UInt64, max_bytes_before_external_sort, 0, "", 0) \
    M(UInt64, max_bytes_before_remerge_sort, 1000000000, "In case of ORDER BY with LIMIT, when memory usage is higher than specified threshold, perform additional steps of merging blocks before final merge to keep just top LIMIT rows.", 0) \
    M(Float, remerge_sort_lowered_memory_bytes_ratio, 2., "If memory usage after remerge does not reduced by this ratio, remerge will be disabled.", 0) \
    \
    M(UInt64, max_result_rows, 0, "Limit on result size in rows. Also checked for intermediate data sent from remote servers.", 0) \
    M(UInt64, max_result_bytes, 0, "Limit on result size in bytes (uncompressed). Also checked for intermediate data sent from remote servers.", 0) \
    M(OverflowMode, result_overflow_mode, OverflowMode::THROW, "What to do when the limit is exceeded.", 0) \
    \
    /* TODO: Check also when merging and finalizing aggregate functions. */ \
    M(Seconds, max_execution_time, 0, "", 0) \
    M(OverflowMode, timeout_overflow_mode, OverflowMode::THROW, "What to do when the limit is exceeded.", 0) \
    \
    M(UInt64, min_execution_speed, 0, "Minimum number of execution rows per second.", 0) \
    M(UInt64, max_execution_speed, 0, "Maximum number of execution rows per second.", 0) \
    M(UInt64, min_execution_speed_bytes, 0, "Minimum number of execution bytes per second.", 0) \
    M(UInt64, max_execution_speed_bytes, 0, "Maximum number of execution bytes per second.", 0) \
    M(Seconds, timeout_before_checking_execution_speed, 10, "Check that the speed is not too low after the specified time has elapsed.", 0) \
    \
    M(UInt64, max_columns_to_read, 0, "", 0) \
    M(UInt64, max_temporary_columns, 0, "", 0) \
    M(UInt64, max_temporary_non_const_columns, 0, "", 0) \
    \
    M(UInt64, max_subquery_depth, 100, "", 0) \
    M(UInt64, max_pipeline_depth, 1000, "", 0) \
    M(UInt64, max_ast_depth, 1000, "Maximum depth of query syntax tree. Checked after parsing.", 0) \
    M(UInt64, max_ast_elements, 50000, "Maximum size of query syntax tree in number of nodes. Checked after parsing.", 0) \
    M(UInt64, max_expanded_ast_elements, 500000, "Maximum size of query syntax tree in number of nodes after expansion of aliases and the asterisk.", 0) \
    \
    M(UInt64, readonly, 0, "0 - everything is allowed. 1 - only read requests. 2 - only read requests, as well as changing settings, except for the 'readonly' setting.", 0) \
    \
    M(UInt64, max_rows_in_set, 0, "Maximum size of the set (in number of elements) resulting from the execution of the IN section.", 0) \
    M(UInt64, max_bytes_in_set, 0, "Maximum size of the set (in bytes in memory) resulting from the execution of the IN section.", 0) \
    M(OverflowMode, set_overflow_mode, OverflowMode::THROW, "What to do when the limit is exceeded.", 0) \
    \
    M(UInt64, max_rows_in_join, 0, "Maximum size of the hash table for JOIN (in number of rows).", 0) \
    M(UInt64, max_bytes_in_join, 0, "Maximum size of the hash table for JOIN (in number of bytes in memory).", 0) \
    M(OverflowMode, join_overflow_mode, OverflowMode::THROW, "What to do when the limit is exceeded.", 0) \
    M(Bool, join_any_take_last_row, false, "When disabled (default) ANY JOIN will take the first found row for a key. When enabled, it will take the last row seen if there are multiple rows for the same key.", IMPORTANT) \
    M(JoinAlgorithm, join_algorithm, JoinAlgorithm::HASH, "Specify join algorithm: 'auto', 'hash', 'partial_merge', 'prefer_partial_merge'. 'auto' tries to change HashJoin to MergeJoin on the fly to avoid out of memory.", 0) \
    M(Bool, partial_merge_join_optimizations, true, "Enable optimizations in partial merge join", 0) \
    M(UInt64, default_max_bytes_in_join, 1000000000, "Maximum size of right-side table if limit is required but max_bytes_in_join is not set.", 0) \
    M(UInt64, partial_merge_join_left_table_buffer_bytes, 32000000, "If not 0 group left table blocks in bigger ones for left-side table in partial merge join. It uses up to 2x of specified memory per joining thread. In current version work only with 'partial_merge_join_optimizations = 1'.", 0) \
    M(UInt64, partial_merge_join_rows_in_right_blocks, 65536, "Split right-hand joining data in blocks of specified size. It's a portion of data indexed by min-max values and possibly unloaded on disk.", 0) \
    M(UInt64, join_on_disk_max_files_to_merge, 64, "For MergeJoin on disk set how much files it's allowed to sort simultaneously. Then this value bigger then more memory used and then less disk I/O needed. Minimum is 2.", 0) \
    M(String, temporary_files_codec, "LZ4", "Set compression codec for temporary files (sort and join on disk). I.e. LZ4, NONE.", 0) \
    \
    M(UInt64, max_rows_to_transfer, 0, "Maximum size (in rows) of the transmitted external table obtained when the GLOBAL IN/JOIN section is executed.", 0) \
    M(UInt64, max_bytes_to_transfer, 0, "Maximum size (in uncompressed bytes) of the transmitted external table obtained when the GLOBAL IN/JOIN section is executed.", 0) \
    M(OverflowMode, transfer_overflow_mode, OverflowMode::THROW, "What to do when the limit is exceeded.", 0) \
    \
    M(UInt64, max_rows_in_distinct, 0, "Maximum number of elements during execution of DISTINCT.", 0) \
    M(UInt64, max_bytes_in_distinct, 0, "Maximum total size of state (in uncompressed bytes) in memory for the execution of DISTINCT.", 0) \
    M(OverflowMode, distinct_overflow_mode, OverflowMode::THROW, "What to do when the limit is exceeded.", 0) \
    \
    M(UInt64, max_memory_usage, 0, "Maximum memory usage for processing of single query. Zero means unlimited.", 0) \
    M(UInt64, max_memory_usage_for_user, 0, "Maximum memory usage for processing all concurrently running queries for the user. Zero means unlimited.", 0) \
    M(UInt64, max_untracked_memory, (4 * 1024 * 1024), "Small allocations and deallocations are grouped in thread local variable and tracked or profiled only when amount (in absolute value) becomes larger than specified value. If the value is higher than 'memory_profiler_step' it will be effectively lowered to 'memory_profiler_step'.", 0) \
    M(UInt64, memory_profiler_step, 0, "Whenever query memory usage becomes larger than every next step in number of bytes the memory profiler will collect the allocating stack trace. Zero means disabled memory profiler. Values lower than a few megabytes will slow down query processing.", 0) \
    M(Float, memory_profiler_sample_probability, 0., "Collect random allocations and deallocations and write them into system.trace_log with 'MemorySample' trace_type. The probability is for every alloc/free regardless to the size of the allocation. Note that sampling happens only when the amount of untracked memory exceeds 'max_untracked_memory'. You may want to set 'max_untracked_memory' to 0 for extra fine grained sampling.", 0) \
    \
    M(UInt64, max_network_bandwidth, 0, "The maximum speed of data exchange over the network in bytes per second for a query. Zero means unlimited.", 0) \
    M(UInt64, max_network_bytes, 0, "The maximum number of bytes (compressed) to receive or transmit over the network for execution of the query.", 0) \
    M(UInt64, max_network_bandwidth_for_user, 0, "The maximum speed of data exchange over the network in bytes per second for all concurrently running user queries. Zero means unlimited.", 0)\
    M(UInt64, max_network_bandwidth_for_all_users, 0, "The maximum speed of data exchange over the network in bytes per second for all concurrently running queries. Zero means unlimited.", 0) \
    \
    M(Bool, log_profile_events, true, "Log query performance statistics into the query_log and query_thread_log.", 0) \
    M(Bool, log_query_settings, true, "Log query settings into the query_log.", 0) \
    M(Bool, log_query_threads, true, "Log query threads into system.query_thread_log table. This setting have effect only when 'log_queries' is true.", 0) \
    M(LogsLevel, send_logs_level, LogsLevel::fatal, "Send server text logs with specified minimum level to client. Valid values: 'trace', 'debug', 'information', 'warning', 'error', 'fatal', 'none'", 0) \
    M(Bool, enable_optimize_predicate_expression, 1, "If it is set to true, optimize predicates to subqueries.", 0) \
    M(Bool, enable_optimize_predicate_expression_to_final_subquery, 1, "Allow push predicate to final subquery.", 0) \
    M(Bool, allow_push_predicate_when_subquery_contains_with, 1, "Allows push predicate when subquery contains WITH clause", 0) \
    \
    M(UInt64, low_cardinality_max_dictionary_size, 8192, "Maximum size (in rows) of shared global dictionary for LowCardinality type.", 0) \
    M(Bool, low_cardinality_use_single_dictionary_for_part, false, "LowCardinality type serialization setting. If is true, than will use additional keys when global dictionary overflows. Otherwise, will create several shared dictionaries.", 0) \
    M(Bool, decimal_check_overflow, true, "Check overflow of decimal arithmetic/comparison operations", 0) \
    \
    M(Bool, prefer_localhost_replica, 1, "1 - always send query to local replica, if it exists. 0 - choose replica to send query between local and remote ones according to load_balancing", 0) \
    M(UInt64, max_fetch_partition_retries_count, 5, "Amount of retries while fetching partition from another host.", 0) \
    M(UInt64, http_max_multipart_form_data_size, 1024 * 1024 * 1024, "Limit on size of multipart/form-data content. This setting cannot be parsed from URL parameters and should be set in user profile. Note that content is parsed and external tables are created in memory before start of query execution. And this is the only limit that has effect on that stage (limits on max memory usage and max execution time have no effect while reading HTTP form data).", 0) \
    M(Bool, calculate_text_stack_trace, 1, "Calculate text stack trace in case of exceptions during query execution. This is the default. It requires symbol lookups that may slow down fuzzing tests when huge amount of wrong queries are executed. In normal cases you should not disable this option.", 0) \
    M(Bool, allow_ddl, true, "If it is set to true, then a user is allowed to executed DDL queries.", 0) \
    M(Bool, parallel_view_processing, false, "Enables pushing to attached views concurrently instead of sequentially.", 0) \
    M(Bool, enable_unaligned_array_join, false, "Allow ARRAY JOIN with multiple arrays that have different sizes. When this settings is enabled, arrays will be resized to the longest one.", 0) \
    M(Bool, optimize_read_in_order, true, "Enable ORDER BY optimization for reading data in corresponding order in MergeTree tables.", 0) \
    M(Bool, optimize_aggregation_in_order, false, "Enable GROUP BY optimization for aggregating data in corresponding order in MergeTree tables.", 0) \
    M(UInt64, read_in_order_two_level_merge_threshold, 100, "Minimal number of parts to read to run preliminary merge step during multithread reading in order of primary key.", 0) \
    M(Bool, low_cardinality_allow_in_native_format, true, "Use LowCardinality type in Native format. Otherwise, convert LowCardinality columns to ordinary for select query, and convert ordinary columns to required LowCardinality for insert query.", 0) \
    M(Bool, cancel_http_readonly_queries_on_client_close, false, "Cancel HTTP readonly queries when a client closes the connection without waiting for response.", 0) \
    M(Bool, external_table_functions_use_nulls, true, "If it is set to true, external table functions will implicitly use Nullable type if needed. Otherwise NULLs will be substituted with default values. Currently supported only by 'mysql' and 'odbc' table functions.", 0) \
    \
    M(Bool, allow_hyperscan, true, "Allow functions that use Hyperscan library. Disable to avoid potentially long compilation times and excessive resource usage.", 0) \
    M(Bool, allow_simdjson, true, "Allow using simdjson library in 'JSON*' functions if AVX2 instructions are available. If disabled rapidjson will be used.", 0) \
    M(Bool, allow_introspection_functions, false, "Allow functions for introspection of ELF and DWARF for query profiling. These functions are slow and may impose security considerations.", 0) \
    \
    M(UInt64, max_partitions_per_insert_block, 100, "Limit maximum number of partitions in single INSERTed block. Zero means unlimited. Throw exception if the block contains too many partitions. This setting is a safety threshold, because using large number of partitions is a common misconception.", 0) \
    M(Int64, max_partitions_to_read, -1, "Limit the max number of partitions that can be accessed in one query. <= 0 means unlimited.", 0) \
    M(Bool, check_query_single_value_result, true, "Return check query result as single 1/0 value", 0) \
    M(Bool, allow_drop_detached, false, "Allow ALTER TABLE ... DROP DETACHED PART[ITION] ... queries", 0) \
    \
    M(Seconds, distributed_replica_error_half_life, DBMS_CONNECTION_POOL_WITH_FAILOVER_DEFAULT_DECREASE_ERROR_PERIOD, "Time period reduces replica error counter by 2 times.", 0) \
    M(UInt64, distributed_replica_error_cap, DBMS_CONNECTION_POOL_WITH_FAILOVER_MAX_ERROR_COUNT, "Max number of errors per replica, prevents piling up an incredible amount of errors if replica was offline for some time and allows it to be reconsidered in a shorter amount of time.", 0) \
    M(UInt64, distributed_replica_max_ignored_errors, 0, "Number of errors that will be ignored while choosing replicas", 0) \
    \
    M(Bool, allow_experimental_live_view, false, "Enable LIVE VIEW. Not mature enough.", 0) \
    M(Seconds, live_view_heartbeat_interval, DEFAULT_LIVE_VIEW_HEARTBEAT_INTERVAL_SEC, "The heartbeat interval in seconds to indicate live query is alive.", 0) \
    M(UInt64, max_live_view_insert_blocks_before_refresh, 64, "Limit maximum number of inserted blocks after which mergeable blocks are dropped and query is re-executed.", 0) \
    M(UInt64, min_free_disk_space_for_temporary_data, 0, "The minimum disk space to keep while writing temporary data used in external sorting and aggregation.", 0) \
    \
    M(DefaultDatabaseEngine, default_database_engine, DefaultDatabaseEngine::Atomic, "Default database engine.", 0) \
    M(Bool, show_table_uuid_in_table_create_query_if_not_nil, false, "For tables in databases with Engine=Atomic show UUID of the table in its CREATE query.", 0) \
    M(Bool, database_atomic_wait_for_drop_and_detach_synchronously, false, "When executing DROP or DETACH TABLE in Atomic database, wait for table data to be finally dropped or detached.", 0) \
    M(Bool, enable_scalar_subquery_optimization, true, "If it is set to true, prevent scalar subqueries from (de)serializing large scalar values and possibly avoid running the same subquery more than once.", 0) \
    M(Bool, optimize_trivial_count_query, true, "Process trivial 'SELECT count() FROM table' query from metadata.", 0) \
    M(UInt64, mutations_sync, 0, "Wait for synchronous execution of ALTER TABLE UPDATE/DELETE queries (mutations). 0 - execute asynchronously. 1 - wait current server. 2 - wait all replicas if they exist.", 0) \
    M(Bool, optimize_move_functions_out_of_any, true, "Move functions out of aggregate functions 'any', 'anyLast'.", 0) \
    M(Bool, optimize_injective_functions_inside_uniq, true, "Delete injective functions of one argument inside uniq*() functions.", 0) \
    M(Bool, optimize_arithmetic_operations_in_aggregate_functions, true, "Move arithmetic operations out of aggregation functions", 0) \
    M(Bool, optimize_duplicate_order_by_and_distinct, true, "Remove duplicate ORDER BY and DISTINCT if it's possible", 0) \
    M(Bool, optimize_redundant_functions_in_order_by, true, "Remove functions from ORDER BY if its argument is also in ORDER BY", 0) \
    M(Bool, optimize_if_chain_to_multiif, false, "Replace if(cond1, then1, if(cond2, ...)) chains to multiIf. Currently it's not beneficial for numeric types.", 0) \
    M(Bool, optimize_if_transform_strings_to_enum, false, "Replaces string-type arguments in If and Transform to enum. Disabled by default cause it could make inconsistent change in distributed query that would lead to its fail.", 0) \
    M(Bool, optimize_monotonous_functions_in_order_by, true, "Replace monotonous function with its argument in ORDER BY", 0) \
    M(Bool, allow_experimental_alter_materialized_view_structure, false, "Allow atomic alter on Materialized views. Work in progress.", 0) \
    M(Bool, enable_early_constant_folding, true, "Enable query optimization where we analyze function and subqueries results and rewrite query if there're constants there", 0) \
    M(Bool, deduplicate_blocks_in_dependent_materialized_views, false, "Should deduplicate blocks for materialized views if the block is not a duplicate for the table. Use true to always deduplicate in dependent tables.", 0) \
    M(Bool, use_compact_format_in_distributed_parts_names, true, "Changes format of directories names for distributed table insert parts.", 0) \
    M(Bool, validate_polygons, true, "Throw exception if polygon is invalid in function pointInPolygon (e.g. self-tangent, self-intersecting). If the setting is false, the function will accept invalid polygons but may silently return wrong result.", 0) \
    M(UInt64, max_parser_depth, DBMS_DEFAULT_MAX_PARSER_DEPTH, "Maximum parser depth (recursion depth of recursive descend parser).", 0) \
    M(Seconds, temporary_live_view_timeout, DEFAULT_TEMPORARY_LIVE_VIEW_TIMEOUT_SEC, "Timeout after which temporary live view is deleted.", 0) \
    M(Bool, transform_null_in, false, "If enabled, NULL values will be matched with 'IN' operator as if they are considered equal.", 0) \
    M(Bool, allow_nondeterministic_mutations, false, "Allow non-deterministic functions in ALTER UPDATE/ALTER DELETE statements", 0) \
    M(Seconds, lock_acquire_timeout, DBMS_DEFAULT_LOCK_ACQUIRE_TIMEOUT_SEC, "How long locking request should wait before failing", 0) \
    M(Bool, materialize_ttl_after_modify, true, "Apply TTL for old data, after ALTER MODIFY TTL query", 0) \
    M(String, function_implementation, "", "Choose function implementation for specific target or variant (experimental). If empty enable all of them.", 0) \
    M(Bool, allow_experimental_geo_types, false, "Allow geo data types such as Point, Ring, Polygon, MultiPolygon", 0) \
    M(Bool, allow_experimental_bigint_types, false, "Allow Int128, Int256, UInt256 and Decimal256 types", 0) \
    M(Bool, data_type_default_nullable, false, "Data types without NULL or NOT NULL will make Nullable", 0) \
    M(Bool, cast_keep_nullable, false, "CAST operator keep Nullable for result data type", 0) \
    M(Bool, alter_partition_verbose_result, false, "Output information about affected parts. Currently works only for FREEZE and ATTACH commands.", 0) \
    M(Bool, allow_experimental_database_materialize_mysql, false, "Allow to create database with Engine=MaterializeMySQL(...).", 0) \
    M(Bool, system_events_show_zero_values, false, "Include all metrics, even with zero values", 0) \
    M(MySQLDataTypesSupport, mysql_datatypes_support_level, 0, "Which MySQL types should be converted to corresponding ClickHouse types (rather than being represented as String). Can be empty or any combination of 'decimal' or 'datetime64'. When empty MySQL's DECIMAL and DATETIME/TIMESTAMP with non-zero precision are seen as String on ClickHouse's side.", 0) \
    M(Bool, optimize_trivial_insert_select, true, "Optimize trivial 'INSERT INTO table SELECT ... FROM TABLES' query", 0) \
    M(Bool, allow_non_metadata_alters, true, "Allow to execute alters which affects not only tables metadata, but also data on disk", 0) \
    M(Bool, enable_global_with_statement, false, "Propagate WITH statements to UNION queries and all subqueries", 0) \
    M(Bool, aggregate_functions_null_for_empty, false, "Rewrite all aggregate functions in a query, adding -OrNull suffix to them", 0) \
<<<<<<< HEAD
    M(Bool, flatten_nested, true, "If true, columns of type Nested will be flatten to separate array columns instead of one array of tuples", 0) \
=======
    M(Bool, asterisk_include_materialized_columns, false, "Include MATERIALIZED columns for wildcard query", 0) \
    M(Bool, asterisk_include_alias_columns, false, "Include ALIAS columns for wildcard query", 0) \
>>>>>>> 8fdaa43b
    M(Bool, optimize_skip_merged_partitions, false, "Skip partitions with one part with level > 0 in optimize final", 0) \
    M(Bool, optimize_on_insert, true, "Do the same transformation for inserted block of data as if merge was done on this block.", 0) \
    M(Bool, allow_experimental_map_type, false, "Allow data type Map", 0) \
    M(Bool, allow_experimental_window_functions, false, "Allow experimental window functions", 0) \
    M(Bool, use_antlr_parser, false, "Parse incoming queries using ANTLR-generated experimental parser", 0) \
    M(Bool, async_socket_for_remote, true, "Asynchronously read from socket executing remote query", 0) \
    \
    /** Obsolete settings that do nothing but left for compatibility reasons. Remove each one after half a year of obsolescence. */ \
    \
    M(UInt64, max_memory_usage_for_all_queries, 0, "Obsolete. Will be removed after 2020-10-20", 0) \
    M(UInt64, multiple_joins_rewriter_version, 0, "Obsolete setting, does nothing. Will be removed after 2021-03-31", 0) \
    M(Bool, enable_debug_queries, false, "Enabled debug queries, but now is obsolete", 0) \
    M(Bool, allow_experimental_database_atomic, true, "Obsolete setting, does nothing. Will be removed after 2021-02-12", 0) \
    M(UnionMode, union_default_mode, UnionMode::Unspecified, "Set default Union Mode in SelectWithUnion query. Possible values: empty string, 'ALL', 'DISTINCT'. If empty, query without Union Mode will throw exception.", 0) \
    M(Bool, optimize_aggregators_of_group_by_keys, true, "Eliminates min/max/any/anyLast aggregators of GROUP BY keys in SELECT section", 0) \
    M(Bool, optimize_group_by_function_keys, true, "Eliminates functions of other keys in GROUP BY section", 0) \

// End of COMMON_SETTINGS
// Please add settings related to formats into the FORMAT_FACTORY_SETTINGS below.

#define FORMAT_FACTORY_SETTINGS(M) \
    M(Char, format_csv_delimiter, ',', "The character to be considered as a delimiter in CSV data. If setting with a string, a string has to have a length of 1.", 0) \
    M(Bool, format_csv_allow_single_quotes, 1, "If it is set to true, allow strings in single quotes.", 0) \
    M(Bool, format_csv_allow_double_quotes, 1, "If it is set to true, allow strings in double quotes.", 0) \
    M(Bool, output_format_csv_crlf_end_of_line, false, "If it is set true, end of line in CSV format will be \\r\\n instead of \\n.", 0) \
    M(Bool, input_format_csv_unquoted_null_literal_as_null, false, "Consider unquoted NULL literal as \\N", 0) \
    M(Bool, input_format_csv_enum_as_number, false, "Treat inserted enum values in CSV formats as enum indices \\N", 0) \
    M(Bool, input_format_csv_arrays_as_nested_csv, false, R"(When reading Array from CSV, expect that its elements were serialized in nested CSV and then put into string. Example: "[""Hello"", ""world"", ""42"""" TV""]". Braces around array can be omitted.)", 0) \
    M(Bool, input_format_skip_unknown_fields, false, "Skip columns with unknown names from input data (it works for JSONEachRow, CSVWithNames, TSVWithNames and TSKV formats).", 0) \
    M(Bool, input_format_with_names_use_header, true, "For TSVWithNames and CSVWithNames input formats this controls whether format parser is to assume that column data appear in the input exactly as they are specified in the header.", 0) \
    M(Bool, input_format_import_nested_json, false, "Map nested JSON data to nested tables (it works for JSONEachRow format).", 0) \
    M(Bool, input_format_defaults_for_omitted_fields, true, "For input data calculate default expressions for omitted fields (it works for JSONEachRow, CSV and TSV formats).", IMPORTANT) \
    M(Bool, input_format_tsv_empty_as_default, false, "Treat empty fields in TSV input as default values.", 0) \
    M(Bool, input_format_tsv_enum_as_number, false, "Treat inserted enum values in TSV formats as enum indices \\N", 0) \
    M(Bool, input_format_null_as_default, true, "For text input formats initialize null fields with default values if data type of this field is not nullable", 0) \
    \
    M(DateTimeInputFormat, date_time_input_format, FormatSettings::DateTimeInputFormat::Basic, "Method to read DateTime from text input formats. Possible values: 'basic' and 'best_effort'.", 0) \
    M(DateTimeOutputFormat, date_time_output_format, FormatSettings::DateTimeOutputFormat::Simple, "Method to write DateTime to text output. Possible values: 'simple', 'iso', 'unix_timestamp'.", 0) \
    \
    M(Bool, input_format_values_interpret_expressions, true, "For Values format: if the field could not be parsed by streaming parser, run SQL parser and try to interpret it as SQL expression.", 0) \
    M(Bool, input_format_values_deduce_templates_of_expressions, true, "For Values format: if the field could not be parsed by streaming parser, run SQL parser, deduce template of the SQL expression, try to parse all rows using template and then interpret expression for all rows.", 0) \
    M(Bool, input_format_values_accurate_types_of_literals, true, "For Values format: when parsing and interpreting expressions using template, check actual type of literal to avoid possible overflow and precision issues.", 0) \
    M(Bool, input_format_avro_allow_missing_fields, false, "For Avro/AvroConfluent format: when field is not found in schema use default value instead of error", 0) \
    M(URI, format_avro_schema_registry_url, "", "For AvroConfluent format: Confluent Schema Registry URL.", 0) \
    \
    M(Bool, output_format_json_quote_64bit_integers, true, "Controls quoting of 64-bit integers in JSON output format.", 0) \
    \
    M(Bool, output_format_json_quote_denormals, false, "Enables '+nan', '-nan', '+inf', '-inf' outputs in JSON output format.", 0) \
    \
    M(Bool, output_format_json_escape_forward_slashes, true, "Controls escaping forward slashes for string outputs in JSON output format. This is intended for compatibility with JavaScript. Don't confuse with backslashes that are always escaped.", 0) \
    M(Bool, output_format_json_named_tuples_as_objects, false, "Serialize named tuple columns as JSON objects.", 0) \
    M(Bool, output_format_json_array_of_rows, false, "Output a JSON array of all rows in JSONEachRow(Compact) format.", 0) \
    \
    M(UInt64, output_format_pretty_max_rows, 10000, "Rows limit for Pretty formats.", 0) \
    M(UInt64, output_format_pretty_max_column_pad_width, 250, "Maximum width to pad all values in a column in Pretty formats.", 0) \
    M(UInt64, output_format_pretty_max_value_width, 10000, "Maximum width of value to display in Pretty formats. If greater - it will be cut.", 0) \
    M(Bool, output_format_pretty_color, true, "Use ANSI escape sequences to paint colors in Pretty formats", 0) \
    M(String, output_format_pretty_grid_charset, "UTF-8", "Charset for printing grid borders. Available charsets: ASCII, UTF-8 (default one).", 0) \
    M(UInt64, output_format_parquet_row_group_size, 1000000, "Row group size in rows.", 0) \
    M(String, output_format_avro_codec, "", "Compression codec used for output. Possible values: 'null', 'deflate', 'snappy'.", 0) \
    M(UInt64, output_format_avro_sync_interval, 16 * 1024, "Sync interval in bytes.", 0) \
    M(Bool, output_format_tsv_crlf_end_of_line, false, "If it is set true, end of line in TSV format will be \\r\\n instead of \\n.", 0) \
    M(String, output_format_tsv_null_representation, "\\N", "Custom NULL representation in TSV format", 0) \
    \
    M(UInt64, input_format_allow_errors_num, 0, "Maximum absolute amount of errors while reading text formats (like CSV, TSV). In case of error, if at least absolute or relative amount of errors is lower than corresponding value, will skip until next line and continue.", 0) \
    M(Float, input_format_allow_errors_ratio, 0, "Maximum relative amount of errors while reading text formats (like CSV, TSV). In case of error, if at least absolute or relative amount of errors is lower than corresponding value, will skip until next line and continue.", 0) \
    \
    M(String, format_schema, "", "Schema identifier (used by schema-based formats)", 0) \
    M(String, format_template_resultset, "", "Path to file which contains format string for result set (for Template format)", 0) \
    M(String, format_template_row, "", "Path to file which contains format string for rows (for Template format)", 0) \
    M(String, format_template_rows_between_delimiter, "\n", "Delimiter between rows (for Template format)", 0) \
    \
    M(String, format_custom_escaping_rule, "Escaped", "Field escaping rule (for CustomSeparated format)", 0) \
    M(String, format_custom_field_delimiter, "\t", "Delimiter between fields (for CustomSeparated format)", 0) \
    M(String, format_custom_row_before_delimiter, "", "Delimiter before field of the first column (for CustomSeparated format)", 0) \
    M(String, format_custom_row_after_delimiter, "\n", "Delimiter after field of the last column (for CustomSeparated format)", 0) \
    M(String, format_custom_row_between_delimiter, "", "Delimiter between rows (for CustomSeparated format)", 0) \
    M(String, format_custom_result_before_delimiter, "", "Prefix before result set (for CustomSeparated format)", 0) \
    M(String, format_custom_result_after_delimiter, "", "Suffix after result set (for CustomSeparated format)", 0) \
    \
    M(String, format_regexp, "", "Regular expression (for Regexp format)", 0) \
    M(String, format_regexp_escaping_rule, "Raw", "Field escaping rule (for Regexp format)", 0) \
    M(Bool, format_regexp_skip_unmatched, false, "Skip lines unmatched by regular expression (for Regexp format", 0) \
    \
    M(Bool, output_format_enable_streaming, false, "Enable streaming in output formats that support it.", 0) \
    M(Bool, output_format_write_statistics, true, "Write statistics about read rows, bytes, time elapsed in suitable output formats.", 0) \
    M(Bool, output_format_pretty_row_numbers, false, "Add row numbers before each row for pretty output format", 0) \
    M(Bool, insert_distributed_one_random_shard, false, "If setting is enabled, inserting into distributed table will choose a random shard to write when there is no sharding key", 0) \


// End of FORMAT_FACTORY_SETTINGS
// Please add settings non-related to formats into the COMMON_SETTINGS above.

#define LIST_OF_SETTINGS(M)    \
    COMMON_SETTINGS(M)         \
    FORMAT_FACTORY_SETTINGS(M)

DECLARE_SETTINGS_TRAITS_ALLOW_CUSTOM_SETTINGS(SettingsTraits, LIST_OF_SETTINGS)


/** Settings of query execution.
  * These settings go to users.xml.
  */
struct Settings : public BaseSettings<SettingsTraits>
{
    /// For initialization from empty initializer-list to be "value initialization", not "aggregate initialization" in C++14.
    /// http://en.cppreference.com/w/cpp/language/aggregate_initialization
    Settings() {}

    /** Set multiple settings from "profile" (in server configuration file (users.xml), profiles contain groups of multiple settings).
     * The profile can also be set using the `set` functions, like the profile setting.
     */
    void setProfile(const String & profile_name, const Poco::Util::AbstractConfiguration & config);

    /// Load settings from configuration file, at "path" prefix in configuration.
    void loadSettingsFromConfig(const String & path, const Poco::Util::AbstractConfiguration & config);

    /// Dumps profile events to two columns of type Array(String)
    void dumpToArrayColumns(IColumn * column_names, IColumn * column_values, bool changed_only = true);

    /// Adds program options to set the settings from a command line.
    /// (Don't forget to call notify() on the `variables_map` after parsing it!)
    void addProgramOptions(boost::program_options::options_description & options);

    /// Check that there is no user-level settings at the top level in config.
    /// This is a common source of mistake (user don't know where to write user-level setting).
    static void checkNoSettingNamesAtTopLevel(const Poco::Util::AbstractConfiguration & config, const String & config_path);
};

/*
 * User-specified file format settings for File and URL engines.
 */
DECLARE_SETTINGS_TRAITS(FormatFactorySettingsTraits, FORMAT_FACTORY_SETTINGS)

struct FormatFactorySettings : public BaseSettings<FormatFactorySettingsTraits>
{
};

}<|MERGE_RESOLUTION|>--- conflicted
+++ resolved
@@ -404,12 +404,9 @@
     M(Bool, allow_non_metadata_alters, true, "Allow to execute alters which affects not only tables metadata, but also data on disk", 0) \
     M(Bool, enable_global_with_statement, false, "Propagate WITH statements to UNION queries and all subqueries", 0) \
     M(Bool, aggregate_functions_null_for_empty, false, "Rewrite all aggregate functions in a query, adding -OrNull suffix to them", 0) \
-<<<<<<< HEAD
     M(Bool, flatten_nested, true, "If true, columns of type Nested will be flatten to separate array columns instead of one array of tuples", 0) \
-=======
     M(Bool, asterisk_include_materialized_columns, false, "Include MATERIALIZED columns for wildcard query", 0) \
     M(Bool, asterisk_include_alias_columns, false, "Include ALIAS columns for wildcard query", 0) \
->>>>>>> 8fdaa43b
     M(Bool, optimize_skip_merged_partitions, false, "Skip partitions with one part with level > 0 in optimize final", 0) \
     M(Bool, optimize_on_insert, true, "Do the same transformation for inserted block of data as if merge was done on this block.", 0) \
     M(Bool, allow_experimental_map_type, false, "Allow data type Map", 0) \

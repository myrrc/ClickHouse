#include "ConnectionParameters.h"
#include "QueryFuzzer.h"
#include "Suggest.h"
#include "TestHint.h"

#if USE_REPLXX
#   include <common/ReplxxLineReader.h>
#elif defined(USE_READLINE) && USE_READLINE
#   include <common/ReadlineLineReader.h>
#else
#   include <common/LineReader.h>
#endif

#include <stdlib.h>
#include <fcntl.h>
#include <signal.h>
#include <map>
#include <iostream>
#include <fstream>
#include <iomanip>
#include <unordered_set>
#include <algorithm>
#include <optional>
#include <ext/scope_guard_safe.h>
#include <boost/program_options.hpp>
#include <boost/algorithm/string/replace.hpp>
#include <Poco/String.h>
#include <Poco/Util/Application.h>
#include <common/find_symbols.h>
#include <common/LineReader.h>
#include <Common/ClickHouseRevision.h>
#include <Common/Stopwatch.h>
#include <Common/Exception.h>
#include <Common/ShellCommand.h>
#include <Common/UnicodeBar.h>
#include <Common/formatReadable.h>
#include <Common/NetException.h>
#include <Common/Throttler.h>
#include <Common/StringUtils/StringUtils.h>
#include <Common/typeid_cast.h>
#include <Common/clearPasswordFromCommandLine.h>
#include <Common/Config/ConfigProcessor.h>
#include <Common/PODArray.h>
#include <Core/Types.h>
#include <Core/QueryProcessingStage.h>
#include <Core/ExternalTable.h>
#include <IO/ReadBufferFromFile.h>
#include <IO/ReadBufferFromFileDescriptor.h>
#include <IO/WriteBufferFromFileDescriptor.h>
#include <IO/WriteBufferFromFile.h>
#include <IO/ReadBufferFromMemory.h>
#include <IO/ReadBufferFromString.h>
#include <IO/ReadHelpers.h>
#include <IO/WriteHelpers.h>
#include <IO/Operators.h>
#include <IO/UseSSL.h>
#include <IO/WriteBufferFromOStream.h>
#include <DataStreams/AsynchronousBlockInputStream.h>
#include <DataStreams/AddingDefaultsBlockInputStream.h>
#include <DataStreams/InternalTextLogsRowOutputStream.h>
#include <DataStreams/NullBlockOutputStream.h>
#include <Parsers/ASTCreateQuery.h>
#include <Parsers/ASTDropQuery.h>
#include <Parsers/ASTSetQuery.h>
#include <Parsers/ASTUseQuery.h>
#include <Parsers/ASTInsertQuery.h>
#include <Parsers/ASTSelectQuery.h>
#include <Parsers/ASTSelectWithUnionQuery.h>
#include <Parsers/ASTQueryWithOutput.h>
#include <Parsers/ASTLiteral.h>
#include <Parsers/ASTIdentifier.h>
#include <Parsers/formatAST.h>
#include <Parsers/parseQuery.h>
#include <Parsers/ParserQuery.h>
#include <Interpreters/Context.h>
#include <Interpreters/InterpreterSetQuery.h>
#include <Interpreters/ReplaceQueryParameterVisitor.h>
#include <Client/Connection.h>
#include <Common/InterruptListener.h>
#include <Functions/registerFunctions.h>
#include <AggregateFunctions/registerAggregateFunctions.h>
#include <Formats/registerFormats.h>
#include <Common/Config/configReadClient.h>
#include <Storages/ColumnsDescription.h>
#include <common/argsToConfig.h>
#include <Common/TerminalSize.h>
#include <Common/UTF8Helpers.h>
#include <Common/ProgressBar.h>
#include <filesystem>
#include <Common/filesystemHelpers.h>

#if !defined(ARCADIA_BUILD)
#    include <Common/config_version.h>
#endif

#ifndef __clang__
#pragma GCC optimize("-fno-var-tracking-assignments")
#endif

<<<<<<< HEAD
#if WITH_COVERAGE
#    include <Common/Coverage.h>
#endif

=======
namespace fs = std::filesystem;
>>>>>>> 9d1f1bae

namespace DB
{
namespace ErrorCodes
{
    extern const int NETWORK_ERROR;
    extern const int NO_DATA_TO_INSERT;
    extern const int BAD_ARGUMENTS;
    extern const int UNKNOWN_PACKET_FROM_SERVER;
    extern const int UNEXPECTED_PACKET_FROM_SERVER;
    extern const int CLIENT_OUTPUT_FORMAT_SPECIFIED;
    extern const int INVALID_USAGE_OF_INPUT;
    extern const int DEADLOCK_AVOIDED;
    extern const int UNRECOGNIZED_ARGUMENTS;
    extern const int SYNTAX_ERROR;
}


static bool queryHasWithClause(const IAST * ast)
{
    if (const auto * select = dynamic_cast<const ASTSelectQuery *>(ast); select && select->with())
    {
        return true;
    }

    // This full recursive walk is somewhat excessive, because most of the
    // children are not queries, but on the other hand it will let us to avoid
    // breakage when the AST structure changes and some new variant of query
    // nesting is added. This function is used in fuzzer, so it's better to be
    // defensive and avoid weird unexpected errors.
    // clang-tidy is confused by this function: it thinks that if `select` is
    // nullptr, `ast` is also nullptr, and complains about nullptr dereference.
    // NOLINTNEXTLINE
    for (const auto & child : ast->children)
    {
        if (queryHasWithClause(child.get()))
        {
            return true;
        }
    }

    return false;
}


class Client : public Poco::Util::Application
{
public:
    Client() = default;

private:
    using StringSet = std::unordered_set<String>;
    StringSet exit_strings{"exit", "quit", "logout", "учше", "йгше", "дщпщге", "exit;", "quit;", "logout;", "учшеж",
                           "йгшеж", "дщпщгеж", "q", "й", "\\q", "\\Q", "\\й", "\\Й", ":q", "Жй"};
    bool is_interactive = true; /// Use either interactive line editing interface or batch mode.
    bool echo_queries = false; /// Print queries before execution in batch mode.
    bool ignore_error
        = false; /// In case of errors, don't print error message, continue to next query. Only applicable for non-interactive mode.
    bool print_time_to_stderr = false; /// Output execution time to stderr in batch mode.
    bool stdin_is_a_tty = false; /// stdin is a terminal.
    bool stdout_is_a_tty = false; /// stdout is a terminal.

    /// If not empty, queries will be read from these files
    std::vector<std::string> queries_files;
    /// If not empty, run queries from these files before processing every file from 'queries_files'.
    std::vector<std::string> interleave_queries_files;

    std::unique_ptr<Connection> connection; /// Connection to DB.
    String full_query; /// Current query as it was given to the client.

    // Current query as it will be sent to the server. It may differ from the
    // full query for INSERT queries, for which the data that follows the query
    // is stripped and sent separately.
    String query_to_send;

    String format; /// Query results output format.
    bool is_default_format = true; /// false, if format is set in the config or command line.
    size_t format_max_block_size = 0; /// Max block size for console output.
    String insert_format; /// Format of INSERT data that is read from stdin in batch mode.
    size_t insert_format_max_block_size = 0; /// Max block size when reading INSERT data.
    size_t max_client_network_bandwidth = 0; /// The maximum speed of data exchange over the network for the client in bytes per second.

    bool has_vertical_output_suffix = false; /// Is \G present at the end of the query string?

    SharedContextHolder shared_context = Context::createShared();
    ContextMutablePtr context = Context::createGlobal(shared_context.get());

    /// Buffer that reads from stdin in batch mode.
    ReadBufferFromFileDescriptor std_in{STDIN_FILENO};

    /// Console output.
    WriteBufferFromFileDescriptor std_out{STDOUT_FILENO};
    std::unique_ptr<ShellCommand> pager_cmd;

    /// The user can specify to redirect query output to a file.
    std::optional<WriteBufferFromFile> out_file_buf;
    BlockOutputStreamPtr block_out_stream;

    /// The user could specify special file for server logs (stderr by default)
    std::unique_ptr<WriteBuffer> out_logs_buf;
    String server_logs_file;
    BlockOutputStreamPtr logs_out_stream;

    String home_path;

    String current_profile;

    String prompt_by_server_display_name;

    /// Path to a file containing command history.
    String history_file;

    /// How many rows have been read or written.
    size_t processed_rows = 0;

    /// Parsed query. Is used to determine some settings (e.g. format, output file).
    ASTPtr parsed_query;

    /// The last exception that was received from the server. Is used for the
    /// return code in batch mode.
    std::unique_ptr<Exception> server_exception;
    /// Likewise, the last exception that occurred on the client.
    std::unique_ptr<Exception> client_exception;

    /// If the last query resulted in exception. `server_exception` or
    /// `client_exception` must be set.
    bool have_error = false;

    UInt64 server_revision = 0;
    String server_version;
    String server_display_name;

    Stopwatch watch;

    /// The server periodically sends information about how much data was read since last time.
    Progress progress;

    /// Progress bar
    ProgressBar progress_bar;

    /// External tables info.
    std::list<ExternalTable> external_tables;

    /// Dictionary with query parameters for prepared statements.
    NameToNameMap query_parameters;

    ConnectionParameters connection_parameters;

    QueryFuzzer fuzzer;
    int query_fuzzer_runs = 0;

    std::optional<Suggest> suggest;

    /// We will format query_id in interactive mode in various ways, the default is just to print Query id: ...
    std::vector<std::pair<String, String>> query_id_formats;
    QueryProcessingStage::Enum query_processing_stage;

    void initialize(Poco::Util::Application & self) override
    {
        Poco::Util::Application::initialize(self);

        const char * home_path_cstr = getenv("HOME");
        if (home_path_cstr)
            home_path = home_path_cstr;

        configReadClient(config(), home_path);

        context->setApplicationType(Context::ApplicationType::CLIENT);
        context->setQueryParameters(query_parameters);

        /// settings and limits could be specified in config file, but passed settings has higher priority
        for (const auto & setting : context->getSettingsRef().allUnchanged())
        {
            const auto & name = setting.getName();
            if (config().has(name))
                context->setSetting(name, config().getString(name));
        }

        /// Set path for format schema files
        if (config().has("format_schema_path"))
            context->setFormatSchemaPath(fs::weakly_canonical(config().getString("format_schema_path")));

        /// Initialize query_id_formats if any
        if (config().has("query_id_formats"))
        {
            Poco::Util::AbstractConfiguration::Keys keys;
            config().keys("query_id_formats", keys);
            for (const auto & name : keys)
                query_id_formats.emplace_back(name + ":", config().getString("query_id_formats." + name));
        }
        if (query_id_formats.empty())
            query_id_formats.emplace_back("Query id:", " {query_id}\n");
    }


    int main(const std::vector<std::string> & /*args*/) override
    {
        try
        {
            return mainImpl();
        }
        catch (const Exception & e)
        {
            bool print_stack_trace = config().getBool("stacktrace", false);

            std::string text = e.displayText();

            /** If exception is received from server, then stack trace is embedded in message.
              * If exception is thrown on client, then stack trace is in separate field.
              */

            auto embedded_stack_trace_pos = text.find("Stack trace");
            if (std::string::npos != embedded_stack_trace_pos && !print_stack_trace)
                text.resize(embedded_stack_trace_pos);

            std::cerr << "Code: " << e.code() << ". " << text << std::endl << std::endl;

            /// Don't print the stack trace on the client if it was logged on the server.
            /// Also don't print the stack trace in case of network errors.
            if (print_stack_trace && e.code() != ErrorCodes::NETWORK_ERROR && std::string::npos == embedded_stack_trace_pos)
            {
                std::cerr << "Stack trace:" << std::endl << e.getStackTraceString();
            }

            /// If exception code isn't zero, we should return non-zero return code anyway.
            return e.code() ? e.code() : -1;
        }
        catch (...)
        {
            std::cerr << getCurrentExceptionMessage(false) << std::endl;
            return getCurrentExceptionCode();
        }
    }

    /// Should we celebrate a bit?
    static bool isNewYearMode()
    {
        time_t current_time = time(nullptr);

        /// It's bad to be intrusive.
        if (current_time % 3 != 0)
            return false;

        LocalDate now(current_time);
        return (now.month() == 12 && now.day() >= 20) || (now.month() == 1 && now.day() <= 5);
    }

    static bool isChineseNewYearMode(const String & local_tz)
    {
        /// Days of Dec. 20 in Chinese calendar starting from year 2019 to year 2105
        static constexpr UInt16 chineseNewYearIndicators[]
            = {18275, 18659, 19014, 19368, 19752, 20107, 20491, 20845, 21199, 21583, 21937, 22292, 22676, 23030, 23414, 23768, 24122, 24506,
               24860, 25215, 25599, 25954, 26308, 26692, 27046, 27430, 27784, 28138, 28522, 28877, 29232, 29616, 29970, 30354, 30708, 31062,
               31446, 31800, 32155, 32539, 32894, 33248, 33632, 33986, 34369, 34724, 35078, 35462, 35817, 36171, 36555, 36909, 37293, 37647,
               38002, 38386, 38740, 39095, 39479, 39833, 40187, 40571, 40925, 41309, 41664, 42018, 42402, 42757, 43111, 43495, 43849, 44233,
               44587, 44942, 45326, 45680, 46035, 46418, 46772, 47126, 47510, 47865, 48249, 48604, 48958, 49342};

        /// All time zone names are acquired from https://www.iana.org/time-zones
        static constexpr const char * chineseNewYearTimeZoneIndicators[] = {
            /// Time zones celebrating Chinese new year.
            "Asia/Shanghai",
            "Asia/Chongqing",
            "Asia/Harbin",
            "Asia/Urumqi",
            "Asia/Hong_Kong",
            "Asia/Chungking",
            "Asia/Macao",
            "Asia/Macau",
            "Asia/Taipei",
            "Asia/Singapore",

            /// Time zones celebrating Chinese new year but with different festival names. Let's not print the message for now.
            // "Asia/Brunei",
            // "Asia/Ho_Chi_Minh",
            // "Asia/Hovd",
            // "Asia/Jakarta",
            // "Asia/Jayapura",
            // "Asia/Kashgar",
            // "Asia/Kuala_Lumpur",
            // "Asia/Kuching",
            // "Asia/Makassar",
            // "Asia/Pontianak",
            // "Asia/Pyongyang",
            // "Asia/Saigon",
            // "Asia/Seoul",
            // "Asia/Ujung_Pandang",
            // "Asia/Ulaanbaatar",
            // "Asia/Ulan_Bator",
        };
        static constexpr size_t M = sizeof(chineseNewYearTimeZoneIndicators) / sizeof(chineseNewYearTimeZoneIndicators[0]);

        time_t current_time = time(nullptr);

        if (chineseNewYearTimeZoneIndicators + M
            == std::find_if(chineseNewYearTimeZoneIndicators, chineseNewYearTimeZoneIndicators + M, [&local_tz](const char * tz)
                            {
                                return tz == local_tz;
                            }))
            return false;

        /// It's bad to be intrusive.
        if (current_time % 3 != 0)
            return false;

        auto days = DateLUT::instance().toDayNum(current_time).toUnderType();
        for (auto d : chineseNewYearIndicators)
        {
            /// Let's celebrate until Lantern Festival
            if (d <= days && d + 25 >= days)
                return true;
            else if (d > days)
                return false;
        }
        return false;
    }

#if USE_REPLXX
    static void highlight(const String & query, std::vector<replxx::Replxx::Color> & colors)
    {
        using namespace replxx;

        static const std::unordered_map<TokenType, Replxx::Color> token_to_color
            = {{TokenType::Whitespace, Replxx::Color::DEFAULT},
               {TokenType::Comment, Replxx::Color::GRAY},
               {TokenType::BareWord, Replxx::Color::DEFAULT},
               {TokenType::Number, Replxx::Color::GREEN},
               {TokenType::StringLiteral, Replxx::Color::CYAN},
               {TokenType::QuotedIdentifier, Replxx::Color::MAGENTA},
               {TokenType::OpeningRoundBracket, Replxx::Color::BROWN},
               {TokenType::ClosingRoundBracket, Replxx::Color::BROWN},
               {TokenType::OpeningSquareBracket, Replxx::Color::BROWN},
               {TokenType::ClosingSquareBracket, Replxx::Color::BROWN},
               {TokenType::OpeningCurlyBrace, Replxx::Color::INTENSE},
               {TokenType::ClosingCurlyBrace, Replxx::Color::INTENSE},

               {TokenType::Comma, Replxx::Color::INTENSE},
               {TokenType::Semicolon, Replxx::Color::INTENSE},
               {TokenType::Dot, Replxx::Color::INTENSE},
               {TokenType::Asterisk, Replxx::Color::INTENSE},
               {TokenType::Plus, Replxx::Color::INTENSE},
               {TokenType::Minus, Replxx::Color::INTENSE},
               {TokenType::Slash, Replxx::Color::INTENSE},
               {TokenType::Percent, Replxx::Color::INTENSE},
               {TokenType::Arrow, Replxx::Color::INTENSE},
               {TokenType::QuestionMark, Replxx::Color::INTENSE},
               {TokenType::Colon, Replxx::Color::INTENSE},
               {TokenType::Equals, Replxx::Color::INTENSE},
               {TokenType::NotEquals, Replxx::Color::INTENSE},
               {TokenType::Less, Replxx::Color::INTENSE},
               {TokenType::Greater, Replxx::Color::INTENSE},
               {TokenType::LessOrEquals, Replxx::Color::INTENSE},
               {TokenType::GreaterOrEquals, Replxx::Color::INTENSE},
               {TokenType::Concatenation, Replxx::Color::INTENSE},
               {TokenType::At, Replxx::Color::INTENSE},
               {TokenType::DoubleAt, Replxx::Color::MAGENTA},

               {TokenType::EndOfStream, Replxx::Color::DEFAULT},

               {TokenType::Error, Replxx::Color::RED},
               {TokenType::ErrorMultilineCommentIsNotClosed, Replxx::Color::RED},
               {TokenType::ErrorSingleQuoteIsNotClosed, Replxx::Color::RED},
               {TokenType::ErrorDoubleQuoteIsNotClosed, Replxx::Color::RED},
               {TokenType::ErrorSinglePipeMark, Replxx::Color::RED},
               {TokenType::ErrorWrongNumber, Replxx::Color::RED},
               { TokenType::ErrorMaxQuerySizeExceeded,
                 Replxx::Color::RED }};

        const Replxx::Color unknown_token_color = Replxx::Color::RED;

        Lexer lexer(query.data(), query.data() + query.size());
        size_t pos = 0;

        for (Token token = lexer.nextToken(); !token.isEnd(); token = lexer.nextToken())
        {
            size_t utf8_len = UTF8::countCodePoints(reinterpret_cast<const UInt8 *>(token.begin), token.size());
            for (size_t code_point_index = 0; code_point_index < utf8_len; ++code_point_index)
            {
                if (token_to_color.find(token.type) != token_to_color.end())
                    colors[pos + code_point_index] = token_to_color.at(token.type);
                else
                    colors[pos + code_point_index] = unknown_token_color;
            }

            pos += utf8_len;
        }
    }
#endif

    int mainImpl()
    {
        UseSSL use_ssl;

        registerFormats();
        registerFunctions();
        registerAggregateFunctions();

        /// Batch mode is enabled if one of the following is true:
        /// - -e (--query) command line option is present.
        ///   The value of the option is used as the text of query (or of multiple queries).
        ///   If stdin is not a terminal, INSERT data for the first query is read from it.
        /// - stdin is not a terminal. In this case queries are read from it.
        /// - -qf (--queries-file) command line option is present.
        ///   The value of the option is used as file with query (or of multiple queries) to execute.
        if (!stdin_is_a_tty || config().has("query") || !queries_files.empty())
            is_interactive = false;

        if (config().has("query") && !queries_files.empty())
        {
            throw Exception("Specify either `query` or `queries-file` option", ErrorCodes::BAD_ARGUMENTS);
        }

        std::cout << std::fixed << std::setprecision(3);
        std::cerr << std::fixed << std::setprecision(3);

        if (is_interactive)
        {
            clearTerminal();
            showClientVersion();
        }

        is_default_format = !config().has("vertical") && !config().has("format");
        if (config().has("vertical"))
            format = config().getString("format", "Vertical");
        else
            format = config().getString("format", is_interactive ? "PrettyCompact" : "TabSeparated");

        format_max_block_size = config().getInt("format_max_block_size", context->getSettingsRef().max_block_size);

        insert_format = "Values";

        /// Setting value from cmd arg overrides one from config
        if (context->getSettingsRef().max_insert_block_size.changed)
            insert_format_max_block_size = context->getSettingsRef().max_insert_block_size;
        else
            insert_format_max_block_size = config().getInt("insert_format_max_block_size", context->getSettingsRef().max_insert_block_size);

        if (!is_interactive)
        {
            progress_bar.need_render_progress = config().getBool("progress", false);
            echo_queries = config().getBool("echo", false);
            ignore_error = config().getBool("ignore-error", false);
        }

        ClientInfo & client_info = context->getClientInfo();
        client_info.setInitialQuery();
        client_info.quota_key = config().getString("quota_key", "");

        connect();

        /// Initialize DateLUT here to avoid counting time spent here as query execution time.
        const auto local_tz = DateLUT::instance().getTimeZone();
        if (!context->getSettingsRef().use_client_time_zone)
        {
            const auto & time_zone = connection->getServerTimezone(connection_parameters.timeouts);
            if (!time_zone.empty())
            {
                try
                {
                    DateLUT::setDefaultTimezone(time_zone);
                }
                catch (...)
                {
                    std::cerr << "Warning: could not switch to server time zone: " << time_zone
                              << ", reason: " << getCurrentExceptionMessage(/* with_stacktrace = */ false) << std::endl
                              << "Proceeding with local time zone." << std::endl
                              << std::endl;
                }
            }
            else
            {
                std::cerr << "Warning: could not determine server time zone. "
                          << "Proceeding with local time zone." << std::endl
                          << std::endl;
            }
        }

        Strings keys;

        prompt_by_server_display_name = config().getRawString("prompt_by_server_display_name.default", "{display_name} :) ");

        config().keys("prompt_by_server_display_name", keys);

        for (const String & key : keys)
        {
            if (key != "default" && server_display_name.find(key) != std::string::npos)
            {
                prompt_by_server_display_name = config().getRawString("prompt_by_server_display_name." + key);
                break;
            }
        }

        /// Prompt may contain escape sequences including \e[ or \x1b[ sequences to set terminal color.
        {
            String unescaped_prompt_by_server_display_name;
            ReadBufferFromString in(prompt_by_server_display_name);
            readEscapedString(unescaped_prompt_by_server_display_name, in);
            prompt_by_server_display_name = std::move(unescaped_prompt_by_server_display_name);
        }

        /// Prompt may contain the following substitutions in a form of {name}.
        std::map<String, String> prompt_substitutions{
            {"host", connection_parameters.host},
            {"port", toString(connection_parameters.port)},
            {"user", connection_parameters.user},
            {"display_name", server_display_name},
        };

        /// Quite suboptimal.
        for (const auto & [key, value] : prompt_substitutions)
            boost::replace_all(prompt_by_server_display_name, "{" + key + "}", value);

        if (is_interactive)
        {
            if (config().has("query_id"))
                throw Exception("query_id could be specified only in non-interactive mode", ErrorCodes::BAD_ARGUMENTS);
            if (print_time_to_stderr)
                throw Exception("time option could be specified only in non-interactive mode", ErrorCodes::BAD_ARGUMENTS);

            suggest.emplace();
            if (server_revision >= Suggest::MIN_SERVER_REVISION && !config().getBool("disable_suggestion", false))
            {
                /// Load suggestion data from the server.
                suggest->load(connection_parameters, config().getInt("suggestion_limit"));
            }

            /// Load command history if present.
            if (config().has("history_file"))
                history_file = config().getString("history_file");
            else
            {
                auto * history_file_from_env = getenv("CLICKHOUSE_HISTORY_FILE");
                if (history_file_from_env)
                    history_file = history_file_from_env;
                else if (!home_path.empty())
                    history_file = home_path + "/.clickhouse-client-history";
            }

            if (!history_file.empty() && !fs::exists(history_file))
                FS::createFile(history_file);

            LineReader::Patterns query_extenders = {"\\"};
            LineReader::Patterns query_delimiters = {";", "\\G"};

#if USE_REPLXX
            replxx::Replxx::highlighter_callback_t highlight_callback{};
            if (config().getBool("highlight"))
                highlight_callback = highlight;

            ReplxxLineReader lr(*suggest, history_file, config().has("multiline"), query_extenders, query_delimiters, highlight_callback);

#elif defined(USE_READLINE) && USE_READLINE
            ReadlineLineReader lr(*suggest, history_file, config().has("multiline"), query_extenders, query_delimiters);
#else
            LineReader lr(history_file, config().has("multiline"), query_extenders, query_delimiters);
#endif

            /// Enable bracketed-paste-mode only when multiquery is enabled and multiline is
            ///  disabled, so that we are able to paste and execute multiline queries in a whole
            ///  instead of erroring out, while be less intrusive.
            if (config().has("multiquery") && !config().has("multiline"))
                lr.enableBracketedPaste();

            do
            {
                auto input = lr.readLine(prompt(), ":-] ");
                if (input.empty())
                    break;

                has_vertical_output_suffix = false;
                if (input.ends_with("\\G"))
                {
                    input.resize(input.size() - 2);
                    has_vertical_output_suffix = true;
                }

                try
                {
                    if (!processQueryText(input))
                        break;
                }
                catch (const Exception & e)
                {
                    // We don't need to handle the test hints in the interactive
                    // mode.
                    std::cerr << std::endl
                              << "Exception on client:" << std::endl
                              << "Code: " << e.code() << ". " << e.displayText() << std::endl;

                    if (config().getBool("stacktrace", false))
                        std::cerr << "Stack trace:" << std::endl << e.getStackTraceString() << std::endl;

                    std::cerr << std::endl;

                    client_exception = std::make_unique<Exception>(e);
                }

                if (client_exception)
                {
                    /// client_exception may have been set above or elsewhere.
                    /// Client-side exception during query execution can result in the loss of
                    /// sync in the connection protocol.
                    /// So we reconnect and allow to enter the next query.
                    connect();
                }
            } while (true);

            if (isNewYearMode())
                std::cout << "Happy new year." << std::endl;
            else if (isChineseNewYearMode(local_tz))
                std::cout << "Happy Chinese new year. 春节快乐!" << std::endl;
            else
                std::cout << "Bye." << std::endl;
            return 0;
        }
        else
        {
            auto query_id = config().getString("query_id", "");
            if (!query_id.empty())
                context->setCurrentQueryId(query_id);

            nonInteractive();

            // If exception code isn't zero, we should return non-zero return
            // code anyway.
            const auto * exception = server_exception ? server_exception.get() : client_exception.get();
            if (exception)
            {
                return exception->code() != 0 ? exception->code() : -1;
            }
            if (have_error)
            {
                // Shouldn't be set without an exception, but check it just in
                // case so that at least we don't lose an error.
                return -1;
            }

            return 0;
        }
    }


    void connect()
    {
        connection_parameters = ConnectionParameters(config());

        if (is_interactive)
            std::cout << "Connecting to "
                      << (!connection_parameters.default_database.empty() ? "database " + connection_parameters.default_database + " at "
                                                                          : "")
                      << connection_parameters.host << ":" << connection_parameters.port
                      << (!connection_parameters.user.empty() ? " as user " + connection_parameters.user : "") << "." << std::endl;

        connection = std::make_unique<Connection>(
            connection_parameters.host,
            connection_parameters.port,
            connection_parameters.default_database,
            connection_parameters.user,
            connection_parameters.password,
            "", /* cluster */
            "", /* cluster_secret */
            "client",
            connection_parameters.compression,
            connection_parameters.security);

        String server_name;
        UInt64 server_version_major = 0;
        UInt64 server_version_minor = 0;
        UInt64 server_version_patch = 0;

        if (max_client_network_bandwidth)
        {
            ThrottlerPtr throttler = std::make_shared<Throttler>(max_client_network_bandwidth, 0, "");
            connection->setThrottler(throttler);
        }

        connection->getServerVersion(
            connection_parameters.timeouts, server_name, server_version_major, server_version_minor, server_version_patch, server_revision);

        server_version = toString(server_version_major) + "." + toString(server_version_minor) + "." + toString(server_version_patch);

        if (server_display_name = connection->getServerDisplayName(connection_parameters.timeouts); server_display_name.empty())
        {
            server_display_name = config().getString("host", "localhost");
        }

        if (is_interactive)
        {
            std::cout << "Connected to " << server_name << " server version " << server_version << " revision " << server_revision << "."
                      << std::endl
                      << std::endl;

            auto client_version_tuple = std::make_tuple(VERSION_MAJOR, VERSION_MINOR, VERSION_PATCH);
            auto server_version_tuple = std::make_tuple(server_version_major, server_version_minor, server_version_patch);

            if (client_version_tuple < server_version_tuple)
            {
                std::cout << "ClickHouse client version is older than ClickHouse server. "
                          << "It may lack support for new features." << std::endl
                          << std::endl;
            }
            else if (client_version_tuple > server_version_tuple)
            {
                std::cout << "ClickHouse server version is older than ClickHouse client. "
                          << "It may indicate that the server is out of date and can be upgraded." << std::endl
                          << std::endl;
            }
        }
    }


    inline String prompt() const
    {
        return boost::replace_all_copy(prompt_by_server_display_name, "{database}", config().getString("database", "default"));
    }


    void nonInteractive()
    {
        String text;

        if (!queries_files.empty())
        {
            auto process_file = [&](const std::string & file)
            {
                connection->setDefaultDatabase(connection_parameters.default_database);
                ReadBufferFromFile in(file);
                readStringUntilEOF(text, in);
                return processMultiQuery(text);
            };

            for (const auto & queries_file : queries_files)
            {
                for (const auto & interleave_file : interleave_queries_files)
                    if (!process_file(interleave_file))
                        return;

                if (!process_file(queries_file))
                    return;
            }
            return;
        }
        else if (config().has("query"))
        {
            text = config().getRawString("query"); /// Poco configuration should not process substitutions in form of ${...} inside query.
        }
        else
        {
            /// If 'query' parameter is not set, read a query from stdin.
            /// The query is read entirely into memory (streaming is disabled).
            ReadBufferFromFileDescriptor in(STDIN_FILENO);
            readStringUntilEOF(text, in);
        }

        if (query_fuzzer_runs)
            processWithFuzzing(text);
        else
            processQueryText(text);
    }

    bool processQueryText(const String & text)
    {
        if (exit_strings.end() != exit_strings.find(trim(text, [](char c) { return isWhitespaceASCII(c) || c == ';'; })))
            return false;

        if (!config().has("multiquery"))
        {
            assert(!query_fuzzer_runs);
            processTextAsSingleQuery(text);
            return true;
        }

        if (query_fuzzer_runs)
        {
            processWithFuzzing(text);
            return true;
        }

        return processMultiQuery(text);
    }

    // Consumes trailing semicolons and tries to consume the same-line trailing
    // comment.
    static void adjustQueryEnd(const char *& this_query_end, const char * all_queries_end, int max_parser_depth)
    {
        // We have to skip the trailing semicolon that might be left
        // after VALUES parsing or just after a normal semicolon-terminated query.
        Tokens after_query_tokens(this_query_end, all_queries_end);
        IParser::Pos after_query_iterator(after_query_tokens, max_parser_depth);
        while (after_query_iterator.isValid() && after_query_iterator->type == TokenType::Semicolon)
        {
            this_query_end = after_query_iterator->end;
            ++after_query_iterator;
        }

        // Now we have to do some extra work to add the trailing
        // same-line comment to the query, but preserve the leading
        // comments of the next query. The trailing comment is important
        // because the test hints are usually written this way, e.g.:
        // select nonexistent_column; -- { serverError 12345 }.
        // The token iterator skips comments and whitespace, so we have
        // to find the newline in the string manually. If it's earlier
        // than the next significant token, it means that the text before
        // newline is some trailing whitespace or comment, and we should
        // add it to our query. There are also several special cases
        // that are described below.
        const auto * newline = find_first_symbols<'\n'>(this_query_end, all_queries_end);
        const char * next_query_begin = after_query_iterator->begin;

        // We include the entire line if the next query starts after
        // it. This is a generic case of trailing in-line comment.
        // The "equals" condition is for case of end of input (they both equal
        // all_queries_end);
        if (newline <= next_query_begin)
        {
            assert(newline >= this_query_end);
            this_query_end = newline;
        }
        else
        {
            // Many queries on one line, can't do anything. By the way, this
            // syntax is probably going to work as expected:
            // select nonexistent /* { serverError 12345 } */; select 1
        }
    }

    void reportQueryError() const
    {
        if (server_exception)
        {
            std::string text = server_exception->displayText();
            auto embedded_stack_trace_pos = text.find("Stack trace");
            if (std::string::npos != embedded_stack_trace_pos && !config().getBool("stacktrace", false))
            {
                text.resize(embedded_stack_trace_pos);
            }
            std::cerr << "Received exception from server (version " << server_version << "):" << std::endl
                      << "Code: " << server_exception->code() << ". " << text << std::endl;
            if (is_interactive)
            {
                std::cerr << std::endl;
            }
        }

        if (client_exception)
        {
            fmt::print(stderr, "Error on processing query '{}':\n{}\n", full_query, client_exception->message());
            if (is_interactive)
            {
                fmt::print(stderr, "\n");
            }
        }

        // A debug check -- at least some exception must be set, if the error
        // flag is set, and vice versa.
        assert(have_error == (client_exception || server_exception));
    }

    bool processMultiQuery(const String & all_queries_text)
    {
        // It makes sense not to base any control flow on this, so that it is
        // the same in tests and in normal usage. The only difference is that in
        // normal mode we ignore the test hints.
        const bool test_mode = config().has("testmode");

        {
            /// disable logs if expects errors
            TestHint test_hint(test_mode, all_queries_text);
            if (test_hint.clientError() || test_hint.serverError())
                processTextAsSingleQuery("SET send_logs_level = 'fatal'");

            // Echo all queries if asked; makes for a more readable reference
            // file.
            if (test_hint.echoQueries())
                echo_queries = true;
        }

        /// Several queries separated by ';'.
        /// INSERT data is ended by the end of line, not ';'.
        /// An exception is VALUES format where we also support semicolon in
        /// addition to end of line.

        const char * this_query_begin = all_queries_text.data();
        const char * all_queries_end = all_queries_text.data() + all_queries_text.size();

        while (this_query_begin < all_queries_end)
        {
            // Remove leading empty newlines and other whitespace, because they
            // are annoying to filter in query log. This is mostly relevant for
            // the tests.
            while (this_query_begin < all_queries_end && isWhitespaceASCII(*this_query_begin))
            {
                ++this_query_begin;
            }
            if (this_query_begin >= all_queries_end)
            {
                break;
            }

            // If there are only comments left until the end of file, we just
            // stop. The parser can't handle this situation because it always
            // expects that there is some query that it can parse.
            // We can get into this situation because the parser also doesn't
            // skip the trailing comments after parsing a query. This is because
            // they may as well be the leading comments for the next query,
            // and it makes more sense to treat them as such.
            {
                Tokens tokens(this_query_begin, all_queries_end);
                IParser::Pos token_iterator(tokens, context->getSettingsRef().max_parser_depth);
                if (!token_iterator.isValid())
                {
                    break;
                }
            }

            // Try to parse the query.
            const char * this_query_end = this_query_begin;
            try
            {
                parsed_query = parseQuery(this_query_end, all_queries_end, true);
            }
            catch (Exception & e)
            {
                // Try to find test hint for syntax error. We don't know where
                // the query ends because we failed to parse it, so we consume
                // the entire line.
                this_query_end = find_first_symbols<'\n'>(this_query_end, all_queries_end);

                TestHint hint(test_mode, String(this_query_begin, this_query_end - this_query_begin));

                if (hint.serverError())
                {
                    // Syntax errors are considered as client errors
                    e.addMessage("\nExpected server error '{}'.", hint.serverError());
                    throw;
                }

                if (hint.clientError() != e.code())
                {
                    if (hint.clientError())
                        e.addMessage("\nExpected client error: " + std::to_string(hint.clientError()));
                    throw;
                }

                /// It's expected syntax error, skip the line
                this_query_begin = this_query_end;
                continue;
            }

            if (!parsed_query)
            {
                if (ignore_error)
                {
                    Tokens tokens(this_query_begin, all_queries_end);
                    IParser::Pos token_iterator(tokens, context->getSettingsRef().max_parser_depth);
                    while (token_iterator->type != TokenType::Semicolon && token_iterator.isValid())
                        ++token_iterator;
                    this_query_begin = token_iterator->end;

                    continue;
                }

                return true;
            }

            // INSERT queries may have the inserted data in the query text
            // that follow the query itself, e.g. "insert into t format CSV 1;2".
            // They need special handling. First of all, here we find where the
            // inserted data ends. In multy-query mode, it is delimited by a
            // newline.
            // The VALUES format needs even more handling -- we also allow the
            // data to be delimited by semicolon. This case is handled later by
            // the format parser itself.
            // We can't do multiline INSERTs with inline data, because most
            // row input formats (e.g. TSV) can't tell when the input stops,
            // unlike VALUES.
            auto * insert_ast = parsed_query->as<ASTInsertQuery>();
            if (insert_ast && insert_ast->data)
            {
                this_query_end = find_first_symbols<'\n'>(insert_ast->data, all_queries_end);
                insert_ast->end = this_query_end;
                query_to_send = all_queries_text.substr(this_query_begin - all_queries_text.data(), insert_ast->data - this_query_begin);
            }
            else
            {
                query_to_send = all_queries_text.substr(this_query_begin - all_queries_text.data(), this_query_end - this_query_begin);
            }

            // Try to include the trailing comment with test hints. It is just
            // a guess for now, because we don't yet know where the query ends
            // if it is an INSERT query with inline data. We will do it again
            // after we have processed the query. But even this guess is
            // beneficial so that we see proper trailing comments in "echo" and
            // server log.
            adjustQueryEnd(this_query_end, all_queries_end, context->getSettingsRef().max_parser_depth);

            // full_query is the query + inline INSERT data + trailing comments
            // (the latter is our best guess for now).
            full_query = all_queries_text.substr(this_query_begin - all_queries_text.data(), this_query_end - this_query_begin);

            if (query_fuzzer_runs)
            {
                if (!processWithFuzzing(full_query))
                    return false;

                this_query_begin = this_query_end;
                continue;
            }

            try
            {
                processParsedSingleQuery();
            }
            catch (...)
            {
                // Surprisingly, this is a client error. A server error would
                // have been reported w/o throwing (see onReceiveSeverException()).
                client_exception = std::make_unique<Exception>(getCurrentExceptionMessage(true), getCurrentExceptionCode());
                have_error = true;
            }

            // For INSERTs with inline data: use the end of inline data as
            // reported by the format parser (it is saved in sendData()).
            // This allows us to handle queries like:
            //   insert into t values (1); select 1
            // , where the inline data is delimited by semicolon and not by a
            // newline.
            if (insert_ast && insert_ast->data)
            {
                this_query_end = insert_ast->end;
                adjustQueryEnd(this_query_end, all_queries_end, context->getSettingsRef().max_parser_depth);
            }

            // Now we know for sure where the query ends.
            // Look for the hint in the text of query + insert data + trailing
            // comments,
            // e.g. insert into t format CSV 'a' -- { serverError 123 }.
            // Use the updated query boundaries we just calculated.
            TestHint test_hint(test_mode, std::string(this_query_begin, this_query_end - this_query_begin));

            // Check whether the error (or its absence) matches the test hints
            // (or their absence).
            bool error_matches_hint = true;
            if (have_error)
            {
                if (test_hint.serverError())
                {
                    if (!server_exception)
                    {
                        error_matches_hint = false;
                        fmt::print(stderr, "Expected server error code '{}' but got no server error.\n", test_hint.serverError());
                    }
                    else if (server_exception->code() != test_hint.serverError())
                    {
                        error_matches_hint = false;
                        std::cerr << "Expected server error code: " << test_hint.serverError() << " but got: " << server_exception->code()
                                  << "." << std::endl;
                    }
                }

                if (test_hint.clientError())
                {
                    if (!client_exception)
                    {
                        error_matches_hint = false;
                        fmt::print(stderr, "Expected client error code '{}' but got no client error.\n", test_hint.clientError());
                    }
                    else if (client_exception->code() != test_hint.clientError())
                    {
                        error_matches_hint = false;
                        fmt::print(
                            stderr, "Expected client error code '{}' but got '{}'.\n", test_hint.clientError(), client_exception->code());
                    }
                }

                if (!test_hint.clientError() && !test_hint.serverError())
                {
                    // No error was expected but it still occurred. This is the
                    // default case w/o test hint, doesn't need additional
                    // diagnostics.
                    error_matches_hint = false;
                }
            }
            else
            {
                if (test_hint.clientError())
                {
                    fmt::print(stderr, "The query succeeded but the client error '{}' was expected.\n", test_hint.clientError());
                    error_matches_hint = false;
                }

                if (test_hint.serverError())
                {
                    fmt::print(stderr, "The query succeeded but the server error '{}' was expected.\n", test_hint.serverError());
                    error_matches_hint = false;
                }
            }

            // If the error is expected, force reconnect and ignore it.
            if (have_error && error_matches_hint)
            {
                client_exception.reset();
                server_exception.reset();
                have_error = false;
                connection->forceConnected(connection_parameters.timeouts);
            }

            // Report error.
            if (have_error)
            {
                reportQueryError();
            }

            // Stop processing queries if needed.
            if (have_error && !ignore_error)
            {
                if (is_interactive)
                {
                    break;
                }
                else
                {
                    return false;
                }
            }

            this_query_begin = this_query_end;
        }

        return true;
    }

    // Prints changed settings to stderr. Useful for debugging fuzzing failures.
    void printChangedSettings() const
    {
        const auto & changes = context->getSettingsRef().changes();
        if (!changes.empty())
        {
            fmt::print(stderr, "Changed settings: ");
            for (size_t i = 0; i < changes.size(); ++i)
            {
                if (i)
                {
                    fmt::print(stderr, ", ");
                }
                fmt::print(stderr, "{} = '{}'", changes[i].name, toString(changes[i].value));
            }
            fmt::print(stderr, "\n");
        }
        else
        {
            fmt::print(stderr, "No changed settings.\n");
        }
    }

    /// Returns false when server is not available.
    bool processWithFuzzing(const String & text)
    {
        ASTPtr orig_ast;

        try
        {
            const char * begin = text.data();
            orig_ast = parseQuery(begin, begin + text.size(), true);
        }
        catch (const Exception & e)
        {
            if (e.code() != ErrorCodes::SYNTAX_ERROR)
                throw;
        }

        if (!orig_ast)
        {
            // Can't continue after a parsing error
            return true;
        }

        // Don't repeat inserts, the tables grow too big. Also don't repeat
        // creates because first we run the unmodified query, it will succeed,
        // and the subsequent queries will fail. When we run out of fuzzer
        // errors, it may be interesting to add fuzzing of create queries that
        // wraps columns into LowCardinality or Nullable. Also there are other
        // kinds of create queries such as CREATE DICTIONARY, we could fuzz
        // them as well. Also there is no point fuzzing DROP queries.
        size_t this_query_runs = query_fuzzer_runs;
        if (orig_ast->as<ASTInsertQuery>() || orig_ast->as<ASTCreateQuery>() || orig_ast->as<ASTDropQuery>())
        {
            this_query_runs = 1;
        }

        ASTPtr fuzz_base = orig_ast;
        for (size_t fuzz_step = 0; fuzz_step < this_query_runs; ++fuzz_step)
        {
            fmt::print(stderr, "Fuzzing step {} out of {}\n", fuzz_step, this_query_runs);

            ASTPtr ast_to_process;
            try
            {
                WriteBufferFromOwnString dump_before_fuzz;
                fuzz_base->dumpTree(dump_before_fuzz);
                auto base_before_fuzz = fuzz_base->formatForErrorMessage();

                ast_to_process = fuzz_base->clone();

                WriteBufferFromOwnString dump_of_cloned_ast;
                ast_to_process->dumpTree(dump_of_cloned_ast);

                // Run the original query as well.
                if (fuzz_step > 0)
                {
                    fuzzer.fuzzMain(ast_to_process);
                }

                auto base_after_fuzz = fuzz_base->formatForErrorMessage();

                // Check that the source AST didn't change after fuzzing. This
                // helps debug AST cloning errors, where the cloned AST doesn't
                // clone all its children, and erroneously points to some source
                // child elements.
                if (base_before_fuzz != base_after_fuzz)
                {
                    printChangedSettings();

                    fmt::print(
                        stderr,
                        "Base before fuzz: {}\n"
                        "Base after fuzz: {}\n",
                        base_before_fuzz,
                        base_after_fuzz);
                    fmt::print(stderr, "Dump before fuzz:\n{}\n", dump_before_fuzz.str());
                    fmt::print(stderr, "Dump of cloned AST:\n{}\n", dump_of_cloned_ast.str());
                    fmt::print(stderr, "Dump after fuzz:\n");

                    WriteBufferFromOStream cerr_buf(std::cerr, 4096);
                    fuzz_base->dumpTree(cerr_buf);
                    cerr_buf.next();

                    fmt::print(
                        stderr,
                        "IAST::clone() is broken for some AST node. This is a bug. The original AST ('dump before fuzz') and its cloned copy ('dump of cloned AST') refer to the same nodes, which must never happen. This means that their parent node doesn't implement clone() correctly.");

                    exit(1);
                }

                auto fuzzed_text = ast_to_process->formatForErrorMessage();
                if (fuzz_step > 0 && fuzzed_text == base_before_fuzz)
                {
                    fmt::print(stderr, "Got boring AST\n");
                    continue;
                }

                parsed_query = ast_to_process;
                query_to_send = parsed_query->formatForErrorMessage();

                processParsedSingleQuery();
            }
            catch (...)
            {
                // Some functions (e.g. protocol parsers) don't throw, but
                // set last_exception instead, so we'll also do it here for
                // uniformity.
                // Surprisingly, this is a client exception, because we get the
                // server exception w/o throwing (see onReceiveException()).
                client_exception = std::make_unique<Exception>(getCurrentExceptionMessage(true), getCurrentExceptionCode());
                have_error = true;
            }

            if (have_error)
            {
                const auto * exception = server_exception ? server_exception.get() : client_exception.get();
                fmt::print(stderr, "Error on processing query '{}': {}\n", ast_to_process->formatForErrorMessage(), exception->message());

                // Try to reconnect after errors, for two reasons:
                // 1. We might not have realized that the server died, e.g. if
                //    it sent us a <Fatal> trace and closed connection properly.
                // 2. The connection might have gotten into a wrong state and
                //    the next query will get false positive about
                //    "Unknown packet from server".
                try
                {
                    connection->forceConnected(connection_parameters.timeouts);
                }
                catch (...)
                {
                    // Just report it, we'll terminate below.
                    fmt::print(stderr,
                        "Error while reconnecting to the server: Code: {}: {}\n",
                        getCurrentExceptionCode(),
                        getCurrentExceptionMessage(true));

                    assert(!connection->isConnected());
                }
            }

            if (!connection->isConnected())
            {
                // Probably the server is dead because we found an assertion
                // failure. Fail fast.
                fmt::print(stderr, "Lost connection to the server.\n");

                // Print the changed settings because they might be needed to
                // reproduce the error.
                printChangedSettings();

                return false;
            }

            // Check that after the query is formatted, we can parse it back,
            // format again and get the same result. Unfortunately, we can't
            // compare the ASTs, which would be more sensitive to errors. This
            // double formatting check doesn't catch all errors, e.g. we can
            // format query incorrectly, but to a valid SQL that we can then
            // parse and format into the same SQL.
            // There are some complicated cases where we can generate the SQL
            // which we can't parse:
            // * first argument of lambda() replaced by fuzzer with
            //   something else, leading to constructs such as
            //   arrayMap((min(x) + 3) -> x + 1, ....)
            // * internals of Enum replaced, leading to:
            //   Enum(equals(someFunction(y), 3)).
            // And there are even the cases when we can parse the query, but
            // it's logically incorrect and its formatting is a mess, such as
            // when `lambda()` function gets substituted into a wrong place.
            // To avoid dealing with these cases, run the check only for the
            // queries we were able to successfully execute.
            // Another caveat is that sometimes WITH queries are not executed,
            // if they are not referenced by the main SELECT, so they can still
            // have the aforementioned problems. Disable this check for such
            // queries, for lack of a better solution.
            // There is also a problem that fuzzer substitutes positive Int64
            // literals or Decimal literals, which are then parsed back as
            // UInt64, and suddenly duplicate alias substitition starts or stops
            // working (ASTWithAlias::formatImpl) or something like that.
            // So we compare not even the first and second formatting of the
            // query, but second and third.
            // If you have to add any more workarounds to this check, just remove
            // it altogether, it's not so useful.
            if (!have_error && !queryHasWithClause(parsed_query.get()))
            {
                ASTPtr ast_2;
                try
                {
                    const auto * tmp_pos = query_to_send.c_str();

                    ast_2 = parseQuery(tmp_pos, tmp_pos + query_to_send.size(),
                        false /* allow_multi_statements */);
                }
                catch (Exception & e)
                {
                    if (e.code() != ErrorCodes::SYNTAX_ERROR)
                    {
                        throw;
                    }
                }

                if (ast_2)
                {
                    const auto text_2 = ast_2->formatForErrorMessage();
                    const auto * tmp_pos = text_2.c_str();
                    const auto ast_3 = parseQuery(tmp_pos, tmp_pos + text_2.size(),
                        false /* allow_multi_statements */);
                    const auto text_3 = ast_3->formatForErrorMessage();
                    if (text_3 != text_2)
                    {
                        fmt::print(stderr, "The query formatting is broken.\n");

                        printChangedSettings();

                        fmt::print(stderr,
                            "Got the following (different) text after formatting the fuzzed query and parsing it back:\n'{}'\n, expected:\n'{}'\n",
                            text_3, text_2);
                        fmt::print(stderr, "In more detail:\n");
                        fmt::print(stderr, "AST-1 (generated by fuzzer):\n'{}'\n", parsed_query->dumpTree());
                        fmt::print(stderr, "Text-1 (AST-1 formatted):\n'{}'\n", query_to_send);
                        fmt::print(stderr, "AST-2 (Text-1 parsed):\n'{}'\n", ast_2->dumpTree());
                        fmt::print(stderr, "Text-2 (AST-2 formatted):\n'{}'\n", text_2);
                        fmt::print(stderr, "AST-3 (Text-2 parsed):\n'{}'\n", ast_3->dumpTree());
                        fmt::print(stderr, "Text-3 (AST-3 formatted):\n'{}'\n", text_3);
                        fmt::print(stderr, "Text-3 must be equal to Text-2, but it is not.\n");

                        exit(1);
                    }
                }
            }

            // The server is still alive so we're going to continue fuzzing.
            // Determine what we're going to use as the starting AST.
            if (have_error)
            {
                // Query completed with error, keep the previous starting AST.
                // Also discard the exception that we now know to be non-fatal,
                // so that it doesn't influence the exit code.
                server_exception.reset();
                client_exception.reset();
                have_error = false;
            }
            else if (ast_to_process->formatForErrorMessage().size() > 500)
            {
                // ast too long, start from original ast
                fmt::print(stderr, "Current AST is too long, discarding it and using the original AST as a start\n");
                fuzz_base = orig_ast;
            }
            else
            {
                // fuzz starting from this successful query
                fmt::print(stderr, "Query succeeded, using this AST as a start\n");
                fuzz_base = ast_to_process;
            }
        }

        return true;
    }

    void processTextAsSingleQuery(const String & text_)
    {
        full_query = text_;

        /// Some parts of a query (result output and formatting) are executed
        /// client-side. Thus we need to parse the query.
        const char * begin = full_query.data();
        parsed_query = parseQuery(begin, begin + full_query.size(), false);

        if (!parsed_query)
            return;

        // An INSERT query may have the data that follow query text. Remove the
        /// Send part of query without data, because data will be sent separately.
        auto * insert = parsed_query->as<ASTInsertQuery>();
        if (insert && insert->data)
        {
            query_to_send = full_query.substr(0, insert->data - full_query.data());
        }
        else
        {
            query_to_send = full_query;
        }

        processParsedSingleQuery();

        if (have_error)
        {
            reportQueryError();
        }
    }

    // Parameters are in global variables:
    // 'parsed_query' -- the query AST,
    // 'query_to_send' -- the query text that is sent to server,
    // 'full_query' -- for INSERT queries, contains the query and the data that
    // follow it. Its memory is referenced by ASTInsertQuery::begin, end.
    void processParsedSingleQuery()
    {
        resetOutput();
        client_exception.reset();
        server_exception.reset();
        have_error = false;

        if (echo_queries)
        {
            writeString(full_query, std_out);
            writeChar('\n', std_out);
            std_out.next();
        }

        if (is_interactive)
        {
            // Generate a new query_id
            context->setCurrentQueryId("");
            for (const auto & query_id_format : query_id_formats)
            {
                writeString(query_id_format.first, std_out);
                writeString(fmt::format(query_id_format.second, fmt::arg("query_id", context->getCurrentQueryId())), std_out);
                writeChar('\n', std_out);
                std_out.next();
            }
        }

        watch.restart();
        processed_rows = 0;
        progress.reset();
        progress_bar.show_progress_bar = false;
        progress_bar.written_progress_chars = 0;
        progress_bar.written_first_block = false;

        {
            /// Temporarily apply query settings to context.
            std::optional<Settings> old_settings;
            SCOPE_EXIT_SAFE({
                if (old_settings)
                    context->setSettings(*old_settings);
            });
            auto apply_query_settings = [&](const IAST & settings_ast)
            {
                if (!old_settings)
                    old_settings.emplace(context->getSettingsRef());
                context->applySettingsChanges(settings_ast.as<ASTSetQuery>()->changes);
            };
            const auto * insert = parsed_query->as<ASTInsertQuery>();
            if (insert && insert->settings_ast)
                apply_query_settings(*insert->settings_ast);
            /// FIXME: try to prettify this cast using `as<>()`
            const auto * with_output = dynamic_cast<const ASTQueryWithOutput *>(parsed_query.get());
            if (with_output && with_output->settings_ast)
                apply_query_settings(*with_output->settings_ast);

            connection->forceConnected(connection_parameters.timeouts);

            ASTPtr input_function;
            if (insert && insert->select)
                insert->tryFindInputFunction(input_function);

            /// INSERT query for which data transfer is needed (not an INSERT SELECT or input()) is processed separately.
            if (insert && (!insert->select || input_function) && !insert->watch)
            {
                if (input_function && insert->format.empty())
                    throw Exception("FORMAT must be specified for function input()", ErrorCodes::INVALID_USAGE_OF_INPUT);
                processInsertQuery();
            }
            else
                processOrdinaryQuery();
        }

        /// Do not change context (current DB, settings) in case of an exception.
        if (!have_error)
        {
            if (const auto * set_query = parsed_query->as<ASTSetQuery>())
            {
                /// Save all changes in settings to avoid losing them if the connection is lost.
                for (const auto & change : set_query->changes)
                {
                    if (change.name == "profile")
                        current_profile = change.value.safeGet<String>();
                    else
                        context->applySettingChange(change);
                }
            }

            if (const auto * use_query = parsed_query->as<ASTUseQuery>())
            {
                const String & new_database = use_query->database;
                /// If the client initiates the reconnection, it takes the settings from the config.
                config().setString("database", new_database);
                /// If the connection initiates the reconnection, it uses its variable.
                connection->setDefaultDatabase(new_database);
            }
        }

        if (is_interactive)
        {
            std::cout << std::endl << processed_rows << " rows in set. Elapsed: " << watch.elapsedSeconds() << " sec. ";

            if (progress.read_rows >= 1000)
                writeFinalProgress();

            std::cout << std::endl << std::endl;
        }
        else if (print_time_to_stderr)
        {
            std::cerr << watch.elapsedSeconds() << "\n";
        }
    }


    /// Convert external tables to ExternalTableData and send them using the connection.
    void sendExternalTables()
    {
        const auto * select = parsed_query->as<ASTSelectWithUnionQuery>();
        if (!select && !external_tables.empty())
            throw Exception("External tables could be sent only with select query", ErrorCodes::BAD_ARGUMENTS);

        std::vector<ExternalTableDataPtr> data;
        for (auto & table : external_tables)
            data.emplace_back(table.getData(context));

        connection->sendExternalTablesData(data);
    }


    /// Process the query that doesn't require transferring data blocks to the server.
    void processOrdinaryQuery()
    {
        /// Rewrite query only when we have query parameters.
        /// Note that if query is rewritten, comments in query are lost.
        /// But the user often wants to see comments in server logs, query log, processlist, etc.
        if (!query_parameters.empty())
        {
            /// Replace ASTQueryParameter with ASTLiteral for prepared statements.
            ReplaceQueryParameterVisitor visitor(query_parameters);
            visitor.visit(parsed_query);

            /// Get new query after substitutions. Note that it cannot be done for INSERT query with embedded data.
            query_to_send = serializeAST(*parsed_query);
        }

        int retries_left = 10;
        for (;;)
        {
            assert(retries_left > 0);

            try
            {
                connection->sendQuery(
                    connection_parameters.timeouts,
                    query_to_send,
                    context->getCurrentQueryId(),
                    query_processing_stage,
                    &context->getSettingsRef(),
                    &context->getClientInfo(),
                    true);

                sendExternalTables();
                receiveResult();

                break;
            }
            catch (const Exception & e)
            {
                /// Retry when the server said "Client should retry" and no rows
                /// has been received yet.
                if (processed_rows == 0 && e.code() == ErrorCodes::DEADLOCK_AVOIDED && --retries_left)
                {
                    std::cerr << "Got a transient error from the server, will"
                              << " retry (" << retries_left << " retries left)";
                }
                else
                {
                    throw;
                }
            }
        }
    }


    /// Process the query that requires transferring data blocks to the server.
    void processInsertQuery()
    {
        const auto parsed_insert_query = parsed_query->as<ASTInsertQuery &>();
        if (!parsed_insert_query.data && (is_interactive || (!stdin_is_a_tty && std_in.eof())))
            throw Exception("No data to insert", ErrorCodes::NO_DATA_TO_INSERT);

        connection->sendQuery(
            connection_parameters.timeouts,
            query_to_send,
            context->getCurrentQueryId(),
            query_processing_stage,
            &context->getSettingsRef(),
            &context->getClientInfo(),
            true);

        sendExternalTables();

        /// Receive description of table structure.
        Block sample;
        ColumnsDescription columns_description;
        if (receiveSampleBlock(sample, columns_description))
        {
            /// If structure was received (thus, server has not thrown an exception),
            /// send our data with that structure.
            sendData(sample, columns_description);
            receiveEndOfQuery();
        }
    }


    ASTPtr parseQuery(const char *& pos, const char * end, bool allow_multi_statements)
    {
        ParserQuery parser(end);
        ASTPtr res;

        const auto & settings = context->getSettingsRef();
        size_t max_length = 0;
        if (!allow_multi_statements)
            max_length = settings.max_query_size;

        if (is_interactive || ignore_error)
        {
            String message;
            res = tryParseQuery(parser, pos, end, message, true, "", allow_multi_statements, max_length, settings.max_parser_depth);

            if (!res)
            {
                std::cerr << std::endl << message << std::endl << std::endl;
                return nullptr;
            }
        }
        else
            res = parseQueryAndMovePosition(parser, pos, end, "", allow_multi_statements, max_length, settings.max_parser_depth);

        if (is_interactive)
        {
            std::cout << std::endl;
            WriteBufferFromOStream res_buf(std::cout, 4096);
            formatAST(*res, res_buf);
            res_buf.next();
            std::cout << std::endl << std::endl;
        }

        return res;
    }


    void sendData(Block & sample, const ColumnsDescription & columns_description)
    {
        /// If INSERT data must be sent.
        auto * parsed_insert_query = parsed_query->as<ASTInsertQuery>();
        if (!parsed_insert_query)
            return;

        if (parsed_insert_query->data)
        {
            /// Send data contained in the query.
            ReadBufferFromMemory data_in(parsed_insert_query->data, parsed_insert_query->end - parsed_insert_query->data);
            try
            {
                sendDataFrom(data_in, sample, columns_description);
            }
            catch (Exception & e)
            {
                /// The following query will use data from input
                //      "INSERT INTO data FORMAT TSV\n " < data.csv
                //  And may be pretty hard to debug, so add information about data source to make it easier.
                e.addMessage("data for INSERT was parsed from query");
                throw;
            }
            // Remember where the data ended. We use this info later to determine
            // where the next query begins.
            parsed_insert_query->end = parsed_insert_query->data + data_in.count();
        }
        else if (!is_interactive)
        {
            /// Send data read from stdin.
            try
            {
                sendDataFrom(std_in, sample, columns_description);
            }
            catch (Exception & e)
            {
                e.addMessage("data for INSERT was parsed from stdin");
                throw;
            }
        }
        else
            throw Exception("No data to insert", ErrorCodes::NO_DATA_TO_INSERT);
    }


    void sendDataFrom(ReadBuffer & buf, Block & sample, const ColumnsDescription & columns_description)
    {
        String current_format = insert_format;

        /// Data format can be specified in the INSERT query.
        if (const auto * insert = parsed_query->as<ASTInsertQuery>())
        {
            if (!insert->format.empty())
                current_format = insert->format;
        }

        BlockInputStreamPtr block_input = context->getInputFormat(current_format, buf, sample, insert_format_max_block_size);

        if (columns_description.hasDefaults())
            block_input = std::make_shared<AddingDefaultsBlockInputStream>(block_input, columns_description, context);

        BlockInputStreamPtr async_block_input = std::make_shared<AsynchronousBlockInputStream>(block_input);

        async_block_input->readPrefix();

        while (true)
        {
            Block block = async_block_input->read();

            /// Check if server send Log packet
            receiveLogs();

            /// Check if server send Exception packet
            auto packet_type = connection->checkPacket();
            if (packet_type && *packet_type == Protocol::Server::Exception)
            {
                /*
                 * We're exiting with error, so it makes sense to kill the
                 * input stream without waiting for it to complete.
                 */
                async_block_input->cancel(true);
                return;
            }

            connection->sendData(block);
            processed_rows += block.rows();

            if (!block)
                break;
        }

        async_block_input->readSuffix();
    }


    /// Flush all buffers.
    void resetOutput()
    {
        block_out_stream.reset();
        logs_out_stream.reset();

        if (pager_cmd)
        {
            pager_cmd->in.close();
            pager_cmd->wait();
        }
        pager_cmd = nullptr;

        if (out_file_buf)
        {
            out_file_buf->next();
            out_file_buf.reset();
        }

        if (out_logs_buf)
        {
            out_logs_buf->next();
            out_logs_buf.reset();
        }

        std_out.next();
    }


    /// Receives and processes packets coming from server.
    /// Also checks if query execution should be cancelled.
    void receiveResult()
    {
        InterruptListener interrupt_listener;
        bool cancelled = false;

        // TODO: get the poll_interval from commandline.
        const auto receive_timeout = connection_parameters.timeouts.receive_timeout;
        constexpr size_t default_poll_interval = 1000000; /// in microseconds
        constexpr size_t min_poll_interval = 5000; /// in microseconds
        const size_t poll_interval
            = std::max(min_poll_interval, std::min<size_t>(receive_timeout.totalMicroseconds(), default_poll_interval));

        while (true)
        {
            Stopwatch receive_watch(CLOCK_MONOTONIC_COARSE);

            while (true)
            {
                /// Has the Ctrl+C been pressed and thus the query should be cancelled?
                /// If this is the case, inform the server about it and receive the remaining packets
                /// to avoid losing sync.
                if (!cancelled)
                {
                    auto cancel_query = [&] {
                        connection->sendCancel();
                        cancelled = true;
                        if (is_interactive)
                        {
                            progress_bar.clearProgress();
                            std::cout << "Cancelling query." << std::endl;
                        }

                        /// Pressing Ctrl+C twice results in shut down.
                        interrupt_listener.unblock();
                    };

                    if (interrupt_listener.check())
                    {
                        cancel_query();
                    }
                    else
                    {
                        double elapsed = receive_watch.elapsedSeconds();
                        if (elapsed > receive_timeout.totalSeconds())
                        {
                            std::cout << "Timeout exceeded while receiving data from server."
                                      << " Waited for " << static_cast<size_t>(elapsed) << " seconds,"
                                      << " timeout is " << receive_timeout.totalSeconds() << " seconds." << std::endl;

                            cancel_query();
                        }
                    }
                }

                /// Poll for changes after a cancellation check, otherwise it never reached
                /// because of progress updates from server.
                if (connection->poll(poll_interval))
                    break;
            }

            if (!receiveAndProcessPacket(cancelled))
                break;
        }

        if (cancelled && is_interactive)
            std::cout << "Query was cancelled." << std::endl;
    }


    /// Receive a part of the result, or progress info or an exception and process it.
    /// Returns true if one should continue receiving packets.
    /// Output of result is suppressed if query was cancelled.
    bool receiveAndProcessPacket(bool cancelled)
    {
        Packet packet = connection->receivePacket();

        switch (packet.type)
        {
            case Protocol::Server::PartUUIDs:
                return true;

            case Protocol::Server::Data:
                if (!cancelled)
                    onData(packet.block);
                return true;

            case Protocol::Server::Progress:
                onProgress(packet.progress);
                return true;

            case Protocol::Server::ProfileInfo:
                onProfileInfo(packet.profile_info);
                return true;

            case Protocol::Server::Totals:
                if (!cancelled)
                    onTotals(packet.block);
                return true;

            case Protocol::Server::Extremes:
                if (!cancelled)
                    onExtremes(packet.block);
                return true;

            case Protocol::Server::Exception:
                onReceiveExceptionFromServer(std::move(packet.exception));
                return false;

            case Protocol::Server::Log:
                onLogData(packet.block);
                return true;

            case Protocol::Server::EndOfStream:
                onEndOfStream();
                return false;

            default:
                throw Exception(
                    ErrorCodes::UNKNOWN_PACKET_FROM_SERVER, "Unknown packet {} from server {}", packet.type, connection->getDescription());
        }
    }


    /// Receive the block that serves as an example of the structure of table where data will be inserted.
    bool receiveSampleBlock(Block & out, ColumnsDescription & columns_description)
    {
        while (true)
        {
            Packet packet = connection->receivePacket();

            switch (packet.type)
            {
                case Protocol::Server::Data:
                    out = packet.block;
                    return true;

                case Protocol::Server::Exception:
                    onReceiveExceptionFromServer(std::move(packet.exception));
                    return false;

                case Protocol::Server::Log:
                    onLogData(packet.block);
                    break;

                case Protocol::Server::TableColumns:
                    columns_description = ColumnsDescription::parse(packet.multistring_message[1]);
                    return receiveSampleBlock(out, columns_description);

                default:
                    throw NetException(
                        "Unexpected packet from server (expected Data, Exception or Log, got "
                            + String(Protocol::Server::toString(packet.type)) + ")",
                        ErrorCodes::UNEXPECTED_PACKET_FROM_SERVER);
            }
        }
    }


    /// Process Log packets, exit when receive Exception or EndOfStream
    bool receiveEndOfQuery()
    {
        while (true)
        {
            Packet packet = connection->receivePacket();

            switch (packet.type)
            {
                case Protocol::Server::EndOfStream:
                    onEndOfStream();
                    return true;

                case Protocol::Server::Exception:
                    onReceiveExceptionFromServer(std::move(packet.exception));
                    return false;

                case Protocol::Server::Log:
                    onLogData(packet.block);
                    break;

                default:
                    throw NetException(
                        "Unexpected packet from server (expected Exception, EndOfStream or Log, got "
                            + String(Protocol::Server::toString(packet.type)) + ")",
                        ErrorCodes::UNEXPECTED_PACKET_FROM_SERVER);
            }
        }
    }

    /// Process Log packets, used when inserting data by blocks
    void receiveLogs()
    {
        auto packet_type = connection->checkPacket();

        while (packet_type && *packet_type == Protocol::Server::Log)
        {
            receiveAndProcessPacket(false);
            packet_type = connection->checkPacket();
        }
    }

    void initBlockOutputStream(const Block & block)
    {
        if (!block_out_stream)
        {
            /// Ignore all results when fuzzing as they can be huge.
            if (query_fuzzer_runs)
            {
                block_out_stream = std::make_shared<NullBlockOutputStream>(block);
                return;
            }

            WriteBuffer * out_buf = nullptr;
            String pager = config().getString("pager", "");
            if (!pager.empty())
            {
                signal(SIGPIPE, SIG_IGN);
                pager_cmd = ShellCommand::execute(pager, true);
                out_buf = &pager_cmd->in;
            }
            else
            {
                out_buf = &std_out;
            }

            String current_format = format;

            /// The query can specify output format or output file.
            /// FIXME: try to prettify this cast using `as<>()`
            if (const auto * query_with_output = dynamic_cast<const ASTQueryWithOutput *>(parsed_query.get()))
            {
                if (query_with_output->out_file)
                {
                    const auto & out_file_node = query_with_output->out_file->as<ASTLiteral &>();
                    const auto & out_file = out_file_node.value.safeGet<std::string>();

                    out_file_buf.emplace(out_file, DBMS_DEFAULT_BUFFER_SIZE, O_WRONLY | O_EXCL | O_CREAT);
                    out_buf = &*out_file_buf;

                    // We are writing to file, so default format is the same as in non-interactive mode.
                    if (is_interactive && is_default_format)
                        current_format = "TabSeparated";
                }
                if (query_with_output->format != nullptr)
                {
                    if (has_vertical_output_suffix)
                        throw Exception("Output format already specified", ErrorCodes::CLIENT_OUTPUT_FORMAT_SPECIFIED);
                    const auto & id = query_with_output->format->as<ASTIdentifier &>();
                    current_format = id.name();
                }
            }

            if (has_vertical_output_suffix)
                current_format = "Vertical";

            /// It is not clear how to write progress with parallel formatting. It may increase code complexity significantly.
            if (!progress_bar.need_render_progress)
                block_out_stream = context->getOutputStreamParallelIfPossible(current_format, *out_buf, block);
            else
                block_out_stream = context->getOutputStream(current_format, *out_buf, block);

            block_out_stream->writePrefix();
        }
    }


    void initLogsOutputStream()
    {
        if (!logs_out_stream)
        {
            WriteBuffer * wb = out_logs_buf.get();

            if (!out_logs_buf)
            {
                if (server_logs_file.empty())
                {
                    /// Use stderr by default
                    out_logs_buf = std::make_unique<WriteBufferFromFileDescriptor>(STDERR_FILENO);
                    wb = out_logs_buf.get();
                }
                else if (server_logs_file == "-")
                {
                    /// Use stdout if --server_logs_file=- specified
                    wb = &std_out;
                }
                else
                {
                    out_logs_buf
                        = std::make_unique<WriteBufferFromFile>(server_logs_file, DBMS_DEFAULT_BUFFER_SIZE, O_WRONLY | O_APPEND | O_CREAT);
                    wb = out_logs_buf.get();
                }
            }

            logs_out_stream = std::make_shared<InternalTextLogsRowOutputStream>(*wb, stdout_is_a_tty);
            logs_out_stream->writePrefix();
        }
    }


    void onData(Block & block)
    {
        if (!block)
            return;

        processed_rows += block.rows();

        /// Even if all blocks are empty, we still need to initialize the output stream to write empty resultset.
        initBlockOutputStream(block);

        /// The header block containing zero rows was used to initialize
        /// block_out_stream, do not output it.
        /// Also do not output too much data if we're fuzzing.
        if (block.rows() == 0 || (query_fuzzer_runs != 0 && processed_rows >= 100))
            return;

        if (progress_bar.need_render_progress)
            progress_bar.clearProgress();

        block_out_stream->write(block);
        progress_bar.written_first_block = true;

        /// Received data block is immediately displayed to the user.
        block_out_stream->flush();

        /// Restore progress bar after data block.
        if (progress_bar.need_render_progress)
            progress_bar.writeProgress(progress, watch.elapsed());
    }


    void onLogData(Block & block)
    {
        initLogsOutputStream();
        progress_bar.clearProgress();
        logs_out_stream->write(block);
        logs_out_stream->flush();
    }


    void onTotals(Block & block)
    {
        initBlockOutputStream(block);
        block_out_stream->setTotals(block);
    }

    void onExtremes(Block & block)
    {
        initBlockOutputStream(block);
        block_out_stream->setExtremes(block);
    }


    void onProgress(const Progress & value)
    {
        if (!progress_bar.updateProgress(progress, value))
        {
            // Just a keep-alive update.
            return;
        }
        if (block_out_stream)
            block_out_stream->onProgress(value);
        progress_bar.writeProgress(progress, watch.elapsed());
    }


    void writeFinalProgress()
    {
        std::cout << "Processed " << formatReadableQuantity(progress.read_rows) << " rows, "
                  << formatReadableSizeWithDecimalSuffix(progress.read_bytes);

        size_t elapsed_ns = watch.elapsed();
        if (elapsed_ns)
            std::cout << " (" << formatReadableQuantity(progress.read_rows * 1000000000.0 / elapsed_ns) << " rows/s., "
                      << formatReadableSizeWithDecimalSuffix(progress.read_bytes * 1000000000.0 / elapsed_ns) << "/s.)";
        else
            std::cout << ". ";
    }


    void onReceiveExceptionFromServer(std::unique_ptr<Exception> && e)
    {
        have_error = true;
        server_exception = std::move(e);
        resetOutput();
    }


    void onProfileInfo(const BlockStreamProfileInfo & profile_info)
    {
        if (profile_info.hasAppliedLimit() && block_out_stream)
            block_out_stream->setRowsBeforeLimit(profile_info.getRowsBeforeLimit());
    }


    void onEndOfStream()
    {
        progress_bar.clearProgress();

        if (block_out_stream)
            block_out_stream->writeSuffix();

        if (logs_out_stream)
            logs_out_stream->writeSuffix();

        resetOutput();

        if (is_interactive && !progress_bar.written_first_block)
        {
            progress_bar.clearProgress();
            std::cout << "Ok." << std::endl;
        }
    }

    static void showClientVersion()
    {
        std::cout << DBMS_NAME << " client version " << VERSION_STRING << VERSION_OFFICIAL << "." << std::endl;
    }

    static void clearTerminal()
    {
        /// Clear from cursor until end of screen.
        /// It is needed if garbage is left in terminal.
        /// Show cursor. It can be left hidden by invocation of previous programs.
        /// A test for this feature: perl -e 'print "x"x100000'; echo -ne '\033[0;0H\033[?25l'; clickhouse-client
        std::cout << "\033[0J"
                     "\033[?25h";
    }

public:
    void init(int argc, char ** argv)
    {
        /// Don't parse options with Poco library. We need more sophisticated processing.
        stopOptionsProcessing();

        /** We allow different groups of arguments:
          * - common arguments;
          * - arguments for any number of external tables each in form "--external args...",
          *   where possible args are file, name, format, structure, types;
          * - param arguments for prepared statements.
          * Split these groups before processing.
          */
        using Arguments = std::vector<std::string>;

        Arguments common_arguments{""}; /// 0th argument is ignored.
        std::vector<Arguments> external_tables_arguments;

        bool in_external_group = false;
        for (int arg_num = 1; arg_num < argc; ++arg_num)
        {
            const char * arg = argv[arg_num];

            if (0 == strcmp(arg, "--external"))
            {
                in_external_group = true;
                external_tables_arguments.emplace_back(Arguments{""});
            }
            /// Options with value after equal sign.
            else if (
                in_external_group
                && (0 == strncmp(arg, "--file=", strlen("--file=")) || 0 == strncmp(arg, "--name=", strlen("--name="))
                    || 0 == strncmp(arg, "--format=", strlen("--format=")) || 0 == strncmp(arg, "--structure=", strlen("--structure="))
                    || 0 == strncmp(arg, "--types=", strlen("--types="))))
            {
                external_tables_arguments.back().emplace_back(arg);
            }
            /// Options with value after whitespace.
            else if (
                in_external_group
                && (0 == strcmp(arg, "--file") || 0 == strcmp(arg, "--name") || 0 == strcmp(arg, "--format")
                    || 0 == strcmp(arg, "--structure") || 0 == strcmp(arg, "--types")))
            {
                if (arg_num + 1 < argc)
                {
                    external_tables_arguments.back().emplace_back(arg);
                    ++arg_num;
                    arg = argv[arg_num];
                    external_tables_arguments.back().emplace_back(arg);
                }
                else
                    break;
            }
            else
            {
                in_external_group = false;

                /// Parameter arg after underline.
                if (startsWith(arg, "--param_"))
                {
                    const char * param_continuation = arg + strlen("--param_");
                    const char * equal_pos = strchr(param_continuation, '=');

                    if (equal_pos == param_continuation)
                        throw Exception("Parameter name cannot be empty", ErrorCodes::BAD_ARGUMENTS);

                    if (equal_pos)
                    {
                        /// param_name=value
                        query_parameters.emplace(String(param_continuation, equal_pos), String(equal_pos + 1));
                    }
                    else
                    {
                        /// param_name value
                        ++arg_num;
                        arg = argv[arg_num];
                        query_parameters.emplace(String(param_continuation), String(arg));
                    }
                }
                else
                    common_arguments.emplace_back(arg);
            }
        }

        stdin_is_a_tty = isatty(STDIN_FILENO);
        stdout_is_a_tty = isatty(STDOUT_FILENO);

        uint64_t terminal_width = 0;
        if (stdin_is_a_tty)
            terminal_width = getTerminalWidth();

        namespace po = boost::program_options;

        /// Main commandline options related to client functionality and all parameters from Settings.
        po::options_description main_description = createOptionsDescription("Main options", terminal_width);
        main_description.add_options()
            ("help", "produce help message")
            ("config-file,C", po::value<std::string>(), "config-file path")
            ("config,c", po::value<std::string>(), "config-file path (another shorthand)")
            ("host,h", po::value<std::string>()->default_value("localhost"), "server host")
            ("port", po::value<int>()->default_value(9000), "server port")
            ("secure,s", "Use TLS connection")
            ("user,u", po::value<std::string>()->default_value("default"), "user")
            /** If "--password [value]" is used but the value is omitted, the bad argument exception will be thrown.
              * implicit_value is used to avoid this exception (to allow user to type just "--password")
              * Since currently boost provides no way to check if a value has been set implicitly for an option,
              * the "\n" is used to distinguish this case because there is hardly a chance a user would use "\n"
              * as the password.
              */
            ("password", po::value<std::string>()->implicit_value("\n", ""), "password")
            ("ask-password", "ask-password")
            ("quota_key", po::value<std::string>(), "A string to differentiate quotas when the user have keyed quotas configured on server")
            ("stage", po::value<std::string>()->default_value("complete"), "Request query processing up to specified stage: complete,fetch_columns,with_mergeable_state,with_mergeable_state_after_aggregation")
            ("query_id", po::value<std::string>(), "query_id")
            ("query,q", po::value<std::string>(), "query")
            ("database,d", po::value<std::string>(), "database")
            ("pager", po::value<std::string>(), "pager")
            ("disable_suggestion,A", "Disable loading suggestion data. Note that suggestion data is loaded asynchronously through a second connection to ClickHouse server. Also it is reasonable to disable suggestion if you want to paste a query with TAB characters. Shorthand option -A is for those who get used to mysql client.")
            ("suggestion_limit", po::value<int>()->default_value(10000),
                "Suggestion limit for how many databases, tables and columns to fetch.")
            ("multiline,m", "multiline")
            ("multiquery,n", "multiquery")
            ("queries-file", po::value<std::vector<std::string>>()->multitoken(),
                "file path with queries to execute; multiple files can be specified (--queries-file file1 file2...)")
            ("format,f", po::value<std::string>(), "default output format")
            ("testmode,T", "enable test hints in comments")
            ("ignore-error", "do not stop processing in multiquery mode")
            ("vertical,E", "vertical output format, same as --format=Vertical or FORMAT Vertical or \\G at end of command")
            ("time,t", "print query execution time to stderr in non-interactive mode (for benchmarks)")
            ("stacktrace", "print stack traces of exceptions")
            ("progress", "print progress even in non-interactive mode")
            ("version,V", "print version information and exit")
            ("version-clean", "print version in machine-readable format and exit")
            ("echo", "in batch mode, print query before execution")
            ("max_client_network_bandwidth", po::value<int>(), "the maximum speed of data exchange over the network for the client in bytes per second.")
            ("compression", po::value<bool>(), "enable or disable compression")
            ("highlight", po::value<bool>()->default_value(true), "enable or disable basic syntax highlight in interactive command line")
            ("log-level", po::value<std::string>(), "client log level")
            ("server_logs_file", po::value<std::string>(), "put server logs into specified file")
            ("query-fuzzer-runs", po::value<int>()->default_value(0), "After executing every SELECT query, do random mutations in it and run again specified number of times. This is used for testing to discover unexpected corner cases.")
            ("interleave-queries-file", po::value<std::vector<std::string>>()->multitoken(),
                "file path with queries to execute before every file from 'queries-file'; multiple files can be specified (--queries-file file1 file2...); this is needed to enable more aggressive fuzzing of newly added tests (see 'query-fuzzer-runs' option)")
            ("opentelemetry-traceparent", po::value<std::string>(), "OpenTelemetry traceparent header as described by W3C Trace Context recommendation")
            ("opentelemetry-tracestate", po::value<std::string>(), "OpenTelemetry tracestate header as described by W3C Trace Context recommendation")
            ("history_file", po::value<std::string>(), "path to history file")
        ;

        Settings cmd_settings;
        cmd_settings.addProgramOptions(main_description);

        /// Commandline options related to external tables.
        po::options_description external_description = createOptionsDescription("External tables options", terminal_width);
        external_description.add_options()("file", po::value<std::string>(), "data file or - for stdin")(
            "name",
            po::value<std::string>()->default_value("_data"),
            "name of the table")("format", po::value<std::string>()->default_value("TabSeparated"), "data format")("structure", po::value<std::string>(), "structure")("types", po::value<std::string>(), "types");

        /// Parse main commandline options.
        po::parsed_options parsed = po::command_line_parser(common_arguments).options(main_description).run();
        auto unrecognized_options = po::collect_unrecognized(parsed.options, po::collect_unrecognized_mode::include_positional);
        // unrecognized_options[0] is "", I don't understand why we need "" as the first argument which unused
        if (unrecognized_options.size() > 1)
        {
            throw Exception("Unrecognized option '" + unrecognized_options[1] + "'", ErrorCodes::UNRECOGNIZED_ARGUMENTS);
        }
        po::variables_map options;
        po::store(parsed, options);
        po::notify(options);

        if (options.count("version") || options.count("V"))
        {
            showClientVersion();
            exit(0);
        }

        if (options.count("version-clean"))
        {
            std::cout << VERSION_STRING;
            exit(0);
        }

        /// Output of help message.
        if (options.count("help")
            || (options.count("host") && options["host"].as<std::string>() == "elp")) /// If user writes -help instead of --help.
        {
            std::cout << main_description << "\n";
            std::cout << external_description << "\n";
            std::cout << "In addition, --param_name=value can be specified for substitution of parameters for parametrized queries.\n";
            exit(0);
        }

        if (options.count("log-level"))
            Poco::Logger::root().setLevel(options["log-level"].as<std::string>());

        size_t number_of_external_tables_with_stdin_source = 0;
        for (size_t i = 0; i < external_tables_arguments.size(); ++i)
        {
            /// Parse commandline options related to external tables.
            po::parsed_options parsed_tables = po::command_line_parser(external_tables_arguments[i]).options(external_description).run();
            po::variables_map external_options;
            po::store(parsed_tables, external_options);

            try
            {
                external_tables.emplace_back(external_options);
                if (external_tables.back().file == "-")
                    ++number_of_external_tables_with_stdin_source;
                if (number_of_external_tables_with_stdin_source > 1)
                    throw Exception("Two or more external tables has stdin (-) set as --file field", ErrorCodes::BAD_ARGUMENTS);
            }
            catch (const Exception & e)
            {
                std::string text = e.displayText();
                std::cerr << "Code: " << e.code() << ". " << text << std::endl;
                std::cerr << "Table №" << i << std::endl << std::endl;
                /// Avoid the case when error exit code can possibly overflow to normal (zero).
                auto exit_code = e.code() % 256;
                if (exit_code == 0)
                    exit_code = 255;
                exit(exit_code);
            }
        }

        context->makeGlobalContext();
        context->setSettings(cmd_settings);

        /// Copy settings-related program options to config.
        /// TODO: Is this code necessary?
        for (const auto & setting : context->getSettingsRef().all())
        {
            const auto & name = setting.getName();
            if (options.count(name))
                config().setString(name, options[name].as<std::string>());
        }

        if (options.count("config-file") && options.count("config"))
            throw Exception("Two or more configuration files referenced in arguments", ErrorCodes::BAD_ARGUMENTS);

        query_processing_stage = QueryProcessingStage::fromString(options["stage"].as<std::string>());

        /// Save received data into the internal config.
        if (options.count("config-file"))
            config().setString("config-file", options["config-file"].as<std::string>());
        if (options.count("config"))
            config().setString("config-file", options["config"].as<std::string>());
        if (options.count("host") && !options["host"].defaulted())
            config().setString("host", options["host"].as<std::string>());
        if (options.count("query_id"))
            config().setString("query_id", options["query_id"].as<std::string>());
        if (options.count("query"))
            config().setString("query", options["query"].as<std::string>());
        if (options.count("queries-file"))
            queries_files = options["queries-file"].as<std::vector<std::string>>();
        if (options.count("interleave-queries-file"))
            interleave_queries_files = options["interleave-queries-file"].as<std::vector<std::string>>();
        if (options.count("database"))
            config().setString("database", options["database"].as<std::string>());
        if (options.count("pager"))
            config().setString("pager", options["pager"].as<std::string>());
        if (options.count("port") && !options["port"].defaulted())
            config().setInt("port", options["port"].as<int>());
        if (options.count("secure"))
            config().setBool("secure", true);
        if (options.count("user") && !options["user"].defaulted())
            config().setString("user", options["user"].as<std::string>());
        if (options.count("password"))
            config().setString("password", options["password"].as<std::string>());
        if (options.count("ask-password"))
            config().setBool("ask-password", true);
        if (options.count("quota_key"))
            config().setString("quota_key", options["quota_key"].as<std::string>());
        if (options.count("multiline"))
            config().setBool("multiline", true);
        if (options.count("multiquery"))
            config().setBool("multiquery", true);
        if (options.count("testmode"))
            config().setBool("testmode", true);
        if (options.count("ignore-error"))
            config().setBool("ignore-error", true);
        if (options.count("format"))
            config().setString("format", options["format"].as<std::string>());
        if (options.count("vertical"))
            config().setBool("vertical", true);
        if (options.count("stacktrace"))
            config().setBool("stacktrace", true);
        if (options.count("progress"))
            config().setBool("progress", true);
        if (options.count("echo"))
            config().setBool("echo", true);
        if (options.count("time"))
            print_time_to_stderr = true;
        if (options.count("max_client_network_bandwidth"))
            max_client_network_bandwidth = options["max_client_network_bandwidth"].as<int>();
        if (options.count("compression"))
            config().setBool("compression", options["compression"].as<bool>());
        if (options.count("server_logs_file"))
            server_logs_file = options["server_logs_file"].as<std::string>();
        if (options.count("disable_suggestion"))
            config().setBool("disable_suggestion", true);
        if (options.count("suggestion_limit"))
            config().setInt("suggestion_limit", options["suggestion_limit"].as<int>());
        if (options.count("highlight"))
            config().setBool("highlight", options["highlight"].as<bool>());
        if (options.count("history_file"))
            config().setString("history_file", options["history_file"].as<std::string>());

        if ((query_fuzzer_runs = options["query-fuzzer-runs"].as<int>()))
        {
            // Fuzzer implies multiquery.
            config().setBool("multiquery", true);

            // Ignore errors in parsing queries.
            config().setBool("ignore-error", true);
            ignore_error = true;
        }

        if (options.count("opentelemetry-traceparent"))
        {
            std::string traceparent = options["opentelemetry-traceparent"].as<std::string>();
            std::string error;
            if (!context->getClientInfo().client_trace_context.parseTraceparentHeader(traceparent, error))
            {
                throw Exception(ErrorCodes::BAD_ARGUMENTS, "Cannot parse OpenTelemetry traceparent '{}': {}", traceparent, error);
            }
        }

        if (options.count("opentelemetry-tracestate"))
        {
            context->getClientInfo().client_trace_context.tracestate = options["opentelemetry-tracestate"].as<std::string>();
        }

        argsToConfig(common_arguments, config(), 100);

        clearPasswordFromCommandLine(argc, argv);
    }
};
}

#pragma GCC diagnostic ignored "-Wunused-function"
#pragma GCC diagnostic ignored "-Wmissing-declarations"

int mainEntryClickHouseClient(int argc, char ** argv)
{
#if WITH_COVERAGE
    ::detail::Writer::instance().onClientInitialized();
#endif

    try
    {
        DB::Client client;
        client.init(argc, argv);
        return client.run();
    }
    catch (const boost::program_options::error & e)
    {
        std::cerr << "Bad arguments: " << e.what() << std::endl;
        return 1;
    }
    catch (const DB::Exception & e)
    {
        std::string text = e.displayText();
        std::cerr << "Code: " << e.code() << ". " << text << std::endl;
        return 1;
    }
    catch (...)
    {
        std::cerr << DB::getCurrentExceptionMessage(true) << std::endl;
        return 1;
    }
}<|MERGE_RESOLUTION|>--- conflicted
+++ resolved
@@ -97,14 +97,11 @@
 #pragma GCC optimize("-fno-var-tracking-assignments")
 #endif
 
-<<<<<<< HEAD
 #if WITH_COVERAGE
 #    include <Common/Coverage.h>
 #endif
 
-=======
 namespace fs = std::filesystem;
->>>>>>> 9d1f1bae
 
 namespace DB
 {
